--- conflicted
+++ resolved
@@ -1,7 +1,5 @@
 #!/usr/bin/python
 
-<<<<<<< HEAD
-=======
 #  Copyright (c) 2025 Coyote3 Project Authors
 #  All rights reserved.
 #
@@ -14,8 +12,6 @@
 #  the copyright holders.
 #
 
-from werkzeug.security import generate_password_hash
->>>>>>> 233c75de
 from pymongo import MongoClient
 from pymongo.errors import DuplicateKeyError
 from werkzeug.security import generate_password_hash
