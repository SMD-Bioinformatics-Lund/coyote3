--- conflicted
+++ resolved
@@ -1,18 +1,3 @@
-<<<<<<< HEAD
-import re
-import subprocess
-from bisect import bisect_left
-from collections import defaultdict
-from datetime import datetime
-from math import floor, log10
-
-from bson.objectid import ObjectId
-from flask import current_app as app
-from flask_login import current_user
-
-from coyote.extensions import store
-from coyote.util.common_utility import CommonUtility
-=======
 #  Copyright (c) 2025 Coyote3 Project Authors
 #  All rights reserved.
 #
@@ -30,8 +15,8 @@
 """
 
 from collections import defaultdict
+
 from coyote.extensions import store
->>>>>>> 233c75de
 
 
 class CoverageUtility:
