<<<<<<< HEAD
import logging
=======
#  Copyright (c) 2025 Coyote3 Project Authors
#  All rights reserved.
#
#  This source file is part of the Coyote3 codebase.
#  The Coyote3 project provides a framework for genomic data analysis,
#  interpretation, reporting, and clinical diagnostics.
#
#  Unauthorized use, distribution, or modification of this software or its
#  components is strictly prohibited without prior written permission from
#  the copyright holders.
#

"""
This module initializes the public blueprint for the Coyote3 project.

- Sets up the Flask blueprint for public-facing routes.
- Imports the public views and filters.
- Configures a logger for public events.

Blueprint:
    public_bp: Flask Blueprint for public functionality.

Logger:
    app.public_logger: Logger instance for public events.
"""
>>>>>>> 233c75de

from flask import Blueprint
from flask import current_app as app

# Blueprint configuration
public_bp = Blueprint(
    "public_bp", __name__, template_folder="templates", static_folder="static"
)

from coyote.blueprints.public import filters  # noqa: F401, E402
from coyote.blueprints.public import views  # noqa: F401, E402

app.public_logger = logging.getLogger("coyote.public")<|MERGE_RESOLUTION|>--- conflicted
+++ resolved
@@ -1,6 +1,3 @@
-<<<<<<< HEAD
-import logging
-=======
 #  Copyright (c) 2025 Coyote3 Project Authors
 #  All rights reserved.
 #
@@ -26,7 +23,6 @@
 Logger:
     app.public_logger: Logger instance for public events.
 """
->>>>>>> 233c75de
 
 from flask import Blueprint
 from flask import current_app as app
@@ -36,7 +32,9 @@
     "public_bp", __name__, template_folder="templates", static_folder="static"
 )
 
-from coyote.blueprints.public import filters  # noqa: F401, E402
-from coyote.blueprints.public import views  # noqa: F401, E402
+from coyote.blueprints.public import (
+    filters,  # noqa: F401, E402
+    views,  # noqa: F401, E402
+)
 
 app.public_logger = logging.getLogger("coyote.public")