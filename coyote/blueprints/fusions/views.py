"""
Coyote case variants
"""

from flask import abort
from flask import current_app as app
from flask import redirect, render_template, request, url_for, send_from_directory
from flask_login import current_user, login_required

from coyote.blueprints.fusions.forms import FusionFilterForm
from wtforms import BooleanField
from wtforms.validators import Optional
from coyote.extensions import store
from coyote.blueprints.fusions import fusions_bp
from coyote.blueprints.variants import util
from coyote.extensions import util


@fusions_bp.route("/rna/sample/<string:id>", methods=["GET", "POST"])
@login_required
def list_fusions(id):
    sample = store.sample_handler.get_sample(id)
<<<<<<< HEAD
    sample_ids = store.variant_handler.get_sample_ids(str(sample["_id"]))
=======
>>>>>>> 34d8f214
    smp_grp = sample["groups"][0]
    group_params = util.common.get_group_parameters(smp_grp)
    settings = util.common.get_group_defaults(group_params)
    assay = util.common.get_assay_from_sample(sample)

    app.logger.info(app.config["GROUP_CONFIGS"])  # get group config from app config instead
    app.logger.info(f"the sample has these groups {smp_grp}")
    app.logger.info(f"this is the group from collection {group_params}")

    gene_lists, genelists_assay = store.panel_handler.get_assay_panels(assay)
    app.logger.info(f"this is the gene_lists, genelists_assay {gene_lists},{genelists_assay}")

    class FusionForm(FusionFilterForm):
        pass

    form = FusionForm()
    sample_settings = util.common.get_fusions_settings(sample, settings)
    app.logger.info(f"this is the sample and settings  {settings}")
    app.logger.info(f"this is the sample_settings {sample_settings}")

    ## FORM FILTERS ##
    # Either reset sample to default filters or add the new filters from form.
    if request.method == "POST" and form.validate_on_submit():
        # Reset filters to defaults
        if form.reset.data == True:
            store.sample_handler.reset_sample_settings(id, settings)
        # Change filters
        else:
            store.sample_handler.update_sample_settings(id, form)
        ## get sample again to recieve updated forms!
        sample = store.sample_handler.get_sample(id)

    # app.logger.info(f"this is the sample,{sample}")
    ## Change this to fusionquery.py
    if assay == "fusion" or assay == "fusionrna":
        fusion_query = {
            "SAMPLE_ID": str(sample["_id"]),
            "calls": {
                "$elemMatch": {
                    "spanreads": {"$gte": sample_settings["min_spanreads"]},
                    "spanpairs": {"$gte": sample_settings["min_spanreads"]},
                }
            },
        }

    fusions = list(store.fusion_handler.get_sample_fusions(fusion_query))

    for fus_idx, fus in enumerate(fusions):
        app.logger.info(f"these are fus, {fus_idx} {fus}")
        (fusions[fus_idx]["global_annotations"], fusions[fus_idx]["classification"]) = (
            store.fusion_handler.get_fusion_annotations(fusions[fus_idx])
        )

    app.logger.info(f"this is the fusion and fusion query,{fusions},{fusion_query}")

    # Your logic for handling RNA samples
    return render_template("rna.html", sample=sample, form=form, fusions=fusions)
<|MERGE_RESOLUTION|>--- conflicted
+++ resolved
@@ -19,11 +19,7 @@
 @fusions_bp.route("/rna/sample/<string:id>", methods=["GET", "POST"])
 @login_required
 def list_fusions(id):
-    sample = store.sample_handler.get_sample(id)
-<<<<<<< HEAD
     sample_ids = store.variant_handler.get_sample_ids(str(sample["_id"]))
-=======
->>>>>>> 34d8f214
     smp_grp = sample["groups"][0]
     group_params = util.common.get_group_parameters(smp_grp)
     settings = util.common.get_group_defaults(group_params)
@@ -80,4 +76,4 @@
     app.logger.info(f"this is the fusion and fusion query,{fusions},{fusion_query}")
 
     # Your logic for handling RNA samples
-    return render_template("rna.html", sample=sample, form=form, fusions=fusions)
+    return render_template("rna.html", sample=sample, form=form, fusions=fusions)