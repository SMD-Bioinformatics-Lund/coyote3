--- conflicted
+++ resolved
@@ -1,6 +1,3 @@
-<<<<<<< HEAD
-import logging
-=======
 #  Copyright (c) 2025 Coyote3 Project Authors
 #  All rights reserved.
 #
@@ -12,7 +9,6 @@
 #  components is strictly prohibited without prior written permission from
 #  the copyright holders.
 #
->>>>>>> 233c75de
 
 from flask import Blueprint
 from flask import current_app as app
@@ -26,7 +22,9 @@
     static_url_path="admin/static",
 )
 
-from coyote.blueprints.admin import filters  # noqa: F401, E402
-from coyote.blueprints.admin import views  # noqa: F401, E402
+from coyote.blueprints.admin import (
+    filters,  # noqa: F401, E402
+    views,  # noqa: F401, E402
+)
 
 app.admin_logger = logging.getLogger("coyote.admin")