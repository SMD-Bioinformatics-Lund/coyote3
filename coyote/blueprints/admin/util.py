--- conflicted
+++ resolved
@@ -1,17 +1,3 @@
-<<<<<<< HEAD
-import hashlib
-import json
-import os
-import re
-import subprocess
-from bisect import bisect_left
-from collections import defaultdict
-from datetime import datetime
-from math import floor, log10
-from typing import Any, Union
-
-from dateutil.parser import parse as parse_datetime
-=======
 #  Copyright (c) 2025 Coyote3 Project Authors
 #  All rights reserved.
 #
@@ -30,25 +16,18 @@
 This module provides static methods for configuration management, form processing, versioning, gene list extraction, schema validation, and sample trace deletion. All methods are documented with their purpose, arguments, return values, and exceptions, following Python documentation best practices.
 """
 
+import hashlib
+import json
+import os
 from datetime import datetime, timezone
+from typing import Any, Union
+
 from dateutil.parser import parse as parse_datetime
-from coyote.blueprints.admin import validators
->>>>>>> 233c75de
 from flask import current_app as app
 from flask import flash
-from flask_login import current_user
 
 from coyote.blueprints.admin import validators
 from coyote.extensions import store
-<<<<<<< HEAD
-from coyote.services.audit_logs.decorators import log_action
-from coyote.util.common_utility import CommonUtility
-=======
-import json
-import os
-from typing import Any, Union
-import hashlib
->>>>>>> 233c75de
 
 
 class AdminUtility:
