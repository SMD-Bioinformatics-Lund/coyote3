<<<<<<< HEAD
import logging
=======
#  Copyright (c) 2025 Coyote3 Project Authors
#  All rights reserved.
#
#  This source file is part of the Coyote3 codebase.
#  The Coyote3 project provides a framework for genomic data analysis,
#  interpretation, reporting, and clinical diagnostics.
#
#  Unauthorized use, distribution, or modification of this software or its
#  components is strictly prohibited without prior written permission from
#  the copyright holders.
#

"""
This module initializes the common blueprint for the Coyote3 Flask application.

- Registers the `common_bp` blueprint with template and static folders.
- Sets up a logger for the common module.
- Imports view handlers for the blueprint.

Intended for use as part of the Coyote3 genomic data analysis framework.
"""
>>>>>>> 233c75de

from flask import Blueprint
from flask import current_app as app

# Blueprint configuration
common_bp = Blueprint(
    name="common_bp",
    import_name=__name__,
    template_folder="templates",
    static_folder="static",
)

from coyote.blueprints.common import views  # noqa: F401, E402

app.common_logger = logging.getLogger("coyote.common")<|MERGE_RESOLUTION|>--- conflicted
+++ resolved
@@ -1,6 +1,3 @@
-<<<<<<< HEAD
-import logging
-=======
 #  Copyright (c) 2025 Coyote3 Project Authors
 #  All rights reserved.
 #
@@ -22,7 +19,6 @@
 
 Intended for use as part of the Coyote3 genomic data analysis framework.
 """
->>>>>>> 233c75de
 
 from flask import Blueprint
 from flask import current_app as app
