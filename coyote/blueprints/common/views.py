--- conflicted
+++ resolved
@@ -1,10 +1,3 @@
-<<<<<<< HEAD
-import json
-import traceback
-from copy import deepcopy
-
-from flask import abort
-=======
 #  Copyright (c) 2025 Coyote3 Project Authors
 #  All rights reserved.
 #
@@ -21,20 +14,16 @@
 This module defines Flask view functions for handling error screens and sample comment operations within the Coyote3 project. It includes routes for displaying errors, adding, hiding, and unhiding sample comments, and retrieving gene lists for samples. Access control and user authentication are enforced via decorators.
 """
 
-from flask import Response, redirect, request, url_for, flash
->>>>>>> 233c75de
+import json
+
+from flask import Response, flash, redirect, render_template, request, url_for
 from flask import current_app as app
-from flask import flash, redirect, render_template, request, url_for
 from flask_login import current_user, login_required
 
 from coyote.blueprints.common import common_bp
 from coyote.extensions import store, util
 from coyote.services.auth.decorators import require
-<<<<<<< HEAD
 from coyote.util.decorators.access import require_sample_access
-=======
-import json
->>>>>>> 233c75de
 
 
 @common_bp.route("/errors/")
