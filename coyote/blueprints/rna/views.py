"""
Coyote case fusions
"""

from flask import abort
from flask import current_app as app
from flask import (
    redirect,
    render_template,
    request,
    url_for,
    send_from_directory,
<<<<<<< HEAD
=======
    flash,
    abort,
>>>>>>> a2b9b8a8
)
from flask_login import current_user, login_required

from coyote.blueprints.dna.forms import FusionFilter
# from wtforms import BooleanField
# from wtforms.validators import Optional
from coyote.extensions import store, util
from coyote.blueprints.rna import rna_bp, filters
from datetime import datetime
from flask_weasyprint import HTML, render_pdf
from coyote.util.decorators.access import require_sample_group_access


@rna_bp.route("/sample/<string:id>K=", methods=["GET", "POST"])
@login_required
@require_sample_group_access("sample_id")
def list_fusions(id):
    """
    Creates a functional elements to the fusion displays

    Parameters:
    id (str) : Sample id

    Returns:


    """
    sample = store.sample_handler.get_sample(id)
    assay_config_schema = {}

    if sample is None:
        sample = store.sample_handler.get_sample_by_id(id)

    sample_groups = sample.get("groups")
    if len(sample_groups) > 1:
        for group in sample_groups:
            if group in ["tumwgs-solid", "tumwgs-hema"]:
                smp_grp = group
                break
    else:
        smp_grp = sample["groups"][0]

    group_params = util.common.get_group_parameters(smp_grp)
    settings = util.common.get_group_defaults(group_params)
    assay = util.common.get_assay_from_sample(sample)

    app.logger.info(
        app.config["GROUP_CONFIGS"]
    )  # get group config from app config instead
    app.logger.info(f"the sample has these groups {smp_grp}")
    app.logger.info(f"this is the group from collection {group_params}")

<<<<<<< HEAD
    gene_lists, genelists_assay = store.asp_handler.get_assay_panels(assay)
=======
    gene_lists, genelists_assay = store.panel_handler.get_assay_panels(assay)
>>>>>>> a2b9b8a8
    app.logger.info(
        f"this is the gene_lists, genelists_assay {gene_lists},{genelists_assay}"
    )

    # Save new filter settings if submitteds
    # Inherit FilterForm, pass all genepanels from mongodb, set as boolean, NOW IT IS DYNAMIC!

    form = FusionFilter()
    ##
    ###########################################################################
    ## FORM FILTERS ##
    # Either reset sample to default filters or add the new filters from form.
    if request.method == "POST" and form.validate_on_submit():
        _id = str(sample.get("_id"))
        # Reset filters to defaults
        if form.reset.data == True:
            print("does it go throu this?")
            store.sample_handler.reset_sample_settings(
                _id, settings
            )  ## this loop is not working
        # Change filters
        else:
            store.sample_handler.update_sample_filters(
                _id, form, assay_config_schema
            )
            ## get sample again to recieve updated forms!
            sample = store.sample_handler.get_sample_by_id(_id)
    ############################################################################
    # Check if sample has hidden comments
    has_hidden_comments = (
        1
        if store.sample_handler.hidden_sample_comments(sample.get("_id"))
        else 0
    )

    sample_settings = util.common.get_fusions_settings(sample, settings)

    fusionlist_filter = sample.get(
        "checked_fusionlists", settings["default_checked_fusionlists"]
    )
    fusioneffect_filter = sample.get(
        "checked_fusioneffects", settings["default_checked_fusioneffects"]
    )
    fusioncaller_filter = sample.get(
        "checked_fusioncallers", settings["default_checked_fusioncallers"]
    )

    # filter_fusionlist = util.fusion.create_fusiongenelist(fusionlist_filter)
    filter_fusioneffects = util.rna.create_fusioneffectlist(
        fusioneffect_filter
    )
    filter_fusioncaller = util.rna.create_fusioncallers(fusioncaller_filter)

    # app.logger.info(f"this is the sample {sample}")
    app.logger.info(f"this is the form data {form.data}")
    app.logger.info(f"this is the sample and settings  {settings}")
    app.logger.info(f"this is the sample_settings {sample_settings}")
    # print(fusionlist_filter)
    # print (filter_fusionlist)
    # print(filter_fusioneffects)

    # app.logger.info(f"this is the sample,{sample}")
    ## Change this to fusionquery.py
    if assay == "fusion" or assay == "fusionrna":
        fusion_query = {
            "SAMPLE_ID": str(sample["_id"]),
            "calls": {
                "$elemMatch": {
                    "spanreads": {"$gte": sample_settings["min_spanreads"]},
                    "spanpairs": {"$gte": sample_settings["min_spanpairs"]},
                }
            },
        }
        if fusioneffect_filter:
            fusion_query["calls.effect"] = {"$in": filter_fusioneffects}
        if filter_fusioncaller:
            fusion_query["calls.caller"] = {"$in": filter_fusioncaller}
        if "fusionlist_FCknown" in fusionlist_filter:
            fusion_query["calls.desc"] = {"$regex": "known"}
        if "fusionlist_mitelman" in fusionlist_filter:
            fusion_query["calls.desc"] = {"$regex": "mitelman"}

        fusions = list(store.fusion_handler.get_sample_fusions(fusion_query))

    for fus_idx, fus in enumerate(fusions):
        # app.logger.info(f"these are fus, {fus_idx} {fus}")
        (
            fusions[fus_idx]["global_annotations"],
            fusions[fus_idx]["classification"],
        ) = store.fusion_handler.get_fusion_annotations(fusions[fus_idx])

    app.logger.info(
        f"this is the fusion and fusion query,{fusions},{fusion_query}"
    )

    # Your logic for handling RNA samples
    return render_template(
        "list_fusions.html",
        sample=sample,
        form=form,
        fusions=fusions,
        hidden_comments=has_hidden_comments,
        sample_id=sample["_id"],
    )


@rna_bp.route("/fusion/<string:id>")
@login_required
def show_fusion(id):
    fusion = store.fusion_handler.get_fusion(id)
<<<<<<< HEAD
    sample = store.sample_handler.get_sample_by_id(fusion["SAMPLE_ID"])
    print("SAMPLE")
    print(sample)
=======
    sample = store.sample_handler.get_sample_with_id(fusion["SAMPLE_ID"])
>>>>>>> a2b9b8a8
    annotations, classification = store.fusion_handler.get_fusion_annotations(
        fusion
    )
    print(annotations)
    print(classification)

    return render_template(
        "show_fusion.html",
        fusion=fusion,
        sample=sample,
        annotations=annotations,
        classification=classification,
    )


@rna_bp.route("/fusion/fp/<string:id>", methods=["POST"])
@login_required
def mark_false_fusion(id):
    """
    Mark False Positive status of a variant in the database
    """
    store.fusion_handler.mark_false_positive_fusion(id)
    return redirect(url_for("rna_bp.show_fusion", id=id))


@rna_bp.route("/fusion/unfp/<string:id>", methods=["POST"])
@login_required
def unmark_false_fusion(id):
    """
    Unmark False Positive status of a variant in the database
    """
    store.fusion_handler.unmark_false_positive_fusion(id)
    return redirect(url_for("rna_bp.show_fusion", id=id))


@rna_bp.route(
    "/fusion/pickfusioncall/<string:id>/<string:callidx>/<string:num_calls>",
    methods=["GET", "POST"],
)
@login_required
def pick_fusioncall(id, callidx, num_calls):
    store.fusion_handler.pick_fusion(id, callidx, num_calls)
    return redirect(url_for("rna_bp.show_fusion", id=id))


@rna_bp.route("/fusion/hide_fusion_comment/<string:fus_id>", methods=["POST"])
@login_required
def hide_fusion_comment(fus_id):
    comment_id = request.form.get("comment_id", "MISSING_ID")
    store.fusion_handler.hide_fus_comment(var_id, comment_id)
    return redirect(url_for("rna_bp.show_variant", id=var_id))


@rna_bp.route("/var/unhide_variant_comment/<string:var_id>", methods=["POST"])
@login_required
def unhide_fusion_comment(var_id):
    comment_id = request.form.get("comment_id", "MISSING_ID")
    store.fusion_handler.unhide_fus_comment(var_id, comment_id)
    return redirect(url_for("rna_bp.show_variant", id=var_id))


##### PREVIEW REPORT ####
@rna_bp.route("/sample/preview_report/<string:id>", methods=["GET", "POST"])
@login_required
def generate_rna_report(id, *args, **kwargs):
    sample = store.sample_handler.get_sample(id)

    if not sample:
        sample = store.sample_handler.get_sample_with_id(id)  # id = id

    # print (sample)
    assay = util.common.get_assay_from_sample(sample)

    app.logger.info(f"sample : {sample}")

    fusion_query = {"SAMPLE_ID": str(sample["_id"])}
    # app.logger.info(f"fusion_query : {fusion_query}")

    fusions = list(store.fusion_handler.get_sample_fusions(fusion_query))

    for fus_idx, fus in enumerate(fusions):
        # app.logger.info(f"these are fus, {fus_idx} {fus}")
        (
            fusions[fus_idx]["global_annotations"],
            fusions[fus_idx]["classification"],
        ) = store.fusion_handler.get_fusion_annotations(fusions[fus_idx])

    class_desc = list(
        app.config.get("REPORT_CONFIG").get("CLASS_DESC").values()
    )
    class_desc_short = list(
        app.config.get("REPORT_CONFIG").get("CLASS_DESC_SHORT").values()
    )
    analysis_desc = (
        app.config.get("REPORT_CONFIG")
        .get("ANALYSIS_DESCRIPTION", {})
        .get(assay)
    )

    # app.logger.info(f"analysis_desc,{analysis_desc}")
    # app.logger.info(f"fusions,{fusions}")
    analysis_method = util.common.get_analysis_method(assay)
    report_header = util.common.get_report_header(assay, sample)
    report_date = datetime.now().date()
    pdf = kwargs.get("pdf", 0)

    return render_template(
        "report_fusion.html",
        assay=assay,
        fusions=fusions,
        report_header=report_header,
        analysis_method=analysis_method,
        analysis_desc=analysis_desc,
        sample=sample,
        class_desc=class_desc,
        class_desc_short=class_desc_short,
        report_date=report_date,
        pdf=pdf,
    )


@rna_bp.route("/sample/report/pdf/<string:id>")
@login_required
def generate_report_pdf(id):
    sample = store.sample_handler.get_sample(id)  # id = name

    if not sample:
        sample = store.sample_handler.get_sample_with_id(id)

    assay = util.common.get_assay_from_sample(sample)

    # Get report number
    report_num = 1
    if "report_num" in sample:
        report_num = sample["report_num"] + 1

    # PDF file name
    pdf_file = "static/reports/" + id + "_" + str(report_num) + ".pdf"

    # Generate PDF
    html = ""
    html = generate_rna_report(id, pdf=1)
    HTML(string=html).write_pdf(pdf_file)

    # Add to database
    store.sample_handler.get_sample(id).update(
        {"name": id},
        {
            "$push": {
                "reports": {
                    "_id": ObjectId(),
                    "report_num": report_num,
                    "filepath": pdf_file,
                    "author": current_user.get_id(),
                    "time_created": datetime.now(),
                }
            },
            "$set": {"report_num": report_num},
        },
    )

    # Render it!
    return render_pdf(HTML(string=html))


@rna_bp.route("/multi_class/<id>", methods=["POST"])
@login_required
def classify_multi_variant(id):
    """
    Classify multiple variants
    """
    print(f"var_form: {request.form.to_dict()}")
    action = request.form.get("action")
    print(f"action: {action}")
    variants_to_modify = request.form.getlist("selected_object_id")
    assay = request.form.get("assay", None)
    subpanel = request.form.get("subpanel", None)
    tier = request.form.get("tier", None)
    irrelevant = request.form.get("irrelevant", None)
    false_positive = request.form.get("false_positive", None)

    if tier and action == "apply":
        variants_iter = []
        for variant in variants_to_modify:
            var_iter = store.variant_handler.get_variant(str(variant))
            variants_iter.append(var_iter)

        for var in variants_iter:
            selectec_csq = var["INFO"]["selected_CSQ"]
            transcript = selectec_csq.get("Feature", None)
            gene = selectec_csq.get("SYMBOL", None)
            hgvs_p = selectec_csq.get("HGVSp", None)
            hgvs_c = selectec_csq.get("HGVSc", None)
            hgvs_g = f"{var['CHROM']}:{var['POS']}:{var['REF']}/{var['ALT']}"
            consequence = selectec_csq.get("Consequence", None)
            gene_oncokb = store.oncokb_handler.get_oncokb_gene(gene)
            text = util.dna.create_annotation_text_from_gene(
                gene, consequence, assay, gene_oncokb=gene_oncokb
            )

            nomenclature = "p"
            if hgvs_p != "" and hgvs_p is not None:
                variant = hgvs_p
            elif hgvs_c != "" and hgvs_c is not None:
                variant = hgvs_c
                nomenclature = "c"
            else:
                variant = hgvs_g
                nomenclature = "g"

            variant_data = {
                "gene": gene,
                "assay": assay,
                "subpanel": subpanel,
                "transcript": transcript,
            }

            # Add the variant to the database with class
            store.annotation_handler.insert_classified_variant(
                variant, nomenclature, tier, variant_data
            )

            # Add the annotation text to the database
            store.annotation_handler.insert_classified_variant(
                variant, nomenclature, tier, variant_data, text=text
            )
            if irrelevant:
                store.variant_handler.mark_irrelevant_var(var["_id"])
    elif false_positive:
        if action == "apply":
            for variant in variants_to_modify:
                store.variant_handler.mark_false_positive_var(variant)
        elif action == "remove":
            for variant in variants_to_modify:
                store.variant_handler.unmark_false_positive_var(variant)
    elif irrelevant:
        if action == "apply":
            for variant in variants_to_modify:
                store.variant_handler.mark_irrelevant_var(variant)
        elif action == "remove":
            for variant in variants_to_modify:
                store.variant_handler.unmark_irrelevant_var(variant)
    return redirect(url_for("rna_bp.list_fusions", id=id))
<|MERGE_RESOLUTION|>--- conflicted
+++ resolved
@@ -1,434 +1,422 @@
-"""
-Coyote case fusions
-"""
-
-from flask import abort
-from flask import current_app as app
-from flask import (
-    redirect,
-    render_template,
-    request,
-    url_for,
-    send_from_directory,
-<<<<<<< HEAD
-=======
-    flash,
-    abort,
->>>>>>> a2b9b8a8
-)
-from flask_login import current_user, login_required
-
-from coyote.blueprints.dna.forms import FusionFilter
-# from wtforms import BooleanField
-# from wtforms.validators import Optional
-from coyote.extensions import store, util
-from coyote.blueprints.rna import rna_bp, filters
-from datetime import datetime
-from flask_weasyprint import HTML, render_pdf
-from coyote.util.decorators.access import require_sample_group_access
-
-
-@rna_bp.route("/sample/<string:id>K=", methods=["GET", "POST"])
-@login_required
-@require_sample_group_access("sample_id")
-def list_fusions(id):
-    """
-    Creates a functional elements to the fusion displays
-
-    Parameters:
-    id (str) : Sample id
-
-    Returns:
-
-
-    """
-    sample = store.sample_handler.get_sample(id)
-    assay_config_schema = {}
-
-    if sample is None:
-        sample = store.sample_handler.get_sample_by_id(id)
-
-    sample_groups = sample.get("groups")
-    if len(sample_groups) > 1:
-        for group in sample_groups:
-            if group in ["tumwgs-solid", "tumwgs-hema"]:
-                smp_grp = group
-                break
-    else:
-        smp_grp = sample["groups"][0]
-
-    group_params = util.common.get_group_parameters(smp_grp)
-    settings = util.common.get_group_defaults(group_params)
-    assay = util.common.get_assay_from_sample(sample)
-
-    app.logger.info(
-        app.config["GROUP_CONFIGS"]
-    )  # get group config from app config instead
-    app.logger.info(f"the sample has these groups {smp_grp}")
-    app.logger.info(f"this is the group from collection {group_params}")
-
-<<<<<<< HEAD
-    gene_lists, genelists_assay = store.asp_handler.get_assay_panels(assay)
-=======
-    gene_lists, genelists_assay = store.panel_handler.get_assay_panels(assay)
->>>>>>> a2b9b8a8
-    app.logger.info(
-        f"this is the gene_lists, genelists_assay {gene_lists},{genelists_assay}"
-    )
-
-    # Save new filter settings if submitteds
-    # Inherit FilterForm, pass all genepanels from mongodb, set as boolean, NOW IT IS DYNAMIC!
-
-    form = FusionFilter()
-    ##
-    ###########################################################################
-    ## FORM FILTERS ##
-    # Either reset sample to default filters or add the new filters from form.
-    if request.method == "POST" and form.validate_on_submit():
-        _id = str(sample.get("_id"))
-        # Reset filters to defaults
-        if form.reset.data == True:
-            print("does it go throu this?")
-            store.sample_handler.reset_sample_settings(
-                _id, settings
-            )  ## this loop is not working
-        # Change filters
-        else:
-            store.sample_handler.update_sample_filters(
-                _id, form, assay_config_schema
-            )
-            ## get sample again to recieve updated forms!
-            sample = store.sample_handler.get_sample_by_id(_id)
-    ############################################################################
-    # Check if sample has hidden comments
-    has_hidden_comments = (
-        1
-        if store.sample_handler.hidden_sample_comments(sample.get("_id"))
-        else 0
-    )
-
-    sample_settings = util.common.get_fusions_settings(sample, settings)
-
-    fusionlist_filter = sample.get(
-        "checked_fusionlists", settings["default_checked_fusionlists"]
-    )
-    fusioneffect_filter = sample.get(
-        "checked_fusioneffects", settings["default_checked_fusioneffects"]
-    )
-    fusioncaller_filter = sample.get(
-        "checked_fusioncallers", settings["default_checked_fusioncallers"]
-    )
-
-    # filter_fusionlist = util.fusion.create_fusiongenelist(fusionlist_filter)
-    filter_fusioneffects = util.rna.create_fusioneffectlist(
-        fusioneffect_filter
-    )
-    filter_fusioncaller = util.rna.create_fusioncallers(fusioncaller_filter)
-
-    # app.logger.info(f"this is the sample {sample}")
-    app.logger.info(f"this is the form data {form.data}")
-    app.logger.info(f"this is the sample and settings  {settings}")
-    app.logger.info(f"this is the sample_settings {sample_settings}")
-    # print(fusionlist_filter)
-    # print (filter_fusionlist)
-    # print(filter_fusioneffects)
-
-    # app.logger.info(f"this is the sample,{sample}")
-    ## Change this to fusionquery.py
-    if assay == "fusion" or assay == "fusionrna":
-        fusion_query = {
-            "SAMPLE_ID": str(sample["_id"]),
-            "calls": {
-                "$elemMatch": {
-                    "spanreads": {"$gte": sample_settings["min_spanreads"]},
-                    "spanpairs": {"$gte": sample_settings["min_spanpairs"]},
-                }
-            },
-        }
-        if fusioneffect_filter:
-            fusion_query["calls.effect"] = {"$in": filter_fusioneffects}
-        if filter_fusioncaller:
-            fusion_query["calls.caller"] = {"$in": filter_fusioncaller}
-        if "fusionlist_FCknown" in fusionlist_filter:
-            fusion_query["calls.desc"] = {"$regex": "known"}
-        if "fusionlist_mitelman" in fusionlist_filter:
-            fusion_query["calls.desc"] = {"$regex": "mitelman"}
-
-        fusions = list(store.fusion_handler.get_sample_fusions(fusion_query))
-
-    for fus_idx, fus in enumerate(fusions):
-        # app.logger.info(f"these are fus, {fus_idx} {fus}")
-        (
-            fusions[fus_idx]["global_annotations"],
-            fusions[fus_idx]["classification"],
-        ) = store.fusion_handler.get_fusion_annotations(fusions[fus_idx])
-
-    app.logger.info(
-        f"this is the fusion and fusion query,{fusions},{fusion_query}"
-    )
-
-    # Your logic for handling RNA samples
-    return render_template(
-        "list_fusions.html",
-        sample=sample,
-        form=form,
-        fusions=fusions,
-        hidden_comments=has_hidden_comments,
-        sample_id=sample["_id"],
-    )
-
-
-@rna_bp.route("/fusion/<string:id>")
-@login_required
-def show_fusion(id):
-    fusion = store.fusion_handler.get_fusion(id)
-<<<<<<< HEAD
-    sample = store.sample_handler.get_sample_by_id(fusion["SAMPLE_ID"])
-    print("SAMPLE")
-    print(sample)
-=======
-    sample = store.sample_handler.get_sample_with_id(fusion["SAMPLE_ID"])
->>>>>>> a2b9b8a8
-    annotations, classification = store.fusion_handler.get_fusion_annotations(
-        fusion
-    )
-    print(annotations)
-    print(classification)
-
-    return render_template(
-        "show_fusion.html",
-        fusion=fusion,
-        sample=sample,
-        annotations=annotations,
-        classification=classification,
-    )
-
-
-@rna_bp.route("/fusion/fp/<string:id>", methods=["POST"])
-@login_required
-def mark_false_fusion(id):
-    """
-    Mark False Positive status of a variant in the database
-    """
-    store.fusion_handler.mark_false_positive_fusion(id)
-    return redirect(url_for("rna_bp.show_fusion", id=id))
-
-
-@rna_bp.route("/fusion/unfp/<string:id>", methods=["POST"])
-@login_required
-def unmark_false_fusion(id):
-    """
-    Unmark False Positive status of a variant in the database
-    """
-    store.fusion_handler.unmark_false_positive_fusion(id)
-    return redirect(url_for("rna_bp.show_fusion", id=id))
-
-
-@rna_bp.route(
-    "/fusion/pickfusioncall/<string:id>/<string:callidx>/<string:num_calls>",
-    methods=["GET", "POST"],
-)
-@login_required
-def pick_fusioncall(id, callidx, num_calls):
-    store.fusion_handler.pick_fusion(id, callidx, num_calls)
-    return redirect(url_for("rna_bp.show_fusion", id=id))
-
-
-@rna_bp.route("/fusion/hide_fusion_comment/<string:fus_id>", methods=["POST"])
-@login_required
-def hide_fusion_comment(fus_id):
-    comment_id = request.form.get("comment_id", "MISSING_ID")
-    store.fusion_handler.hide_fus_comment(var_id, comment_id)
-    return redirect(url_for("rna_bp.show_variant", id=var_id))
-
-
-@rna_bp.route("/var/unhide_variant_comment/<string:var_id>", methods=["POST"])
-@login_required
-def unhide_fusion_comment(var_id):
-    comment_id = request.form.get("comment_id", "MISSING_ID")
-    store.fusion_handler.unhide_fus_comment(var_id, comment_id)
-    return redirect(url_for("rna_bp.show_variant", id=var_id))
-
-
-##### PREVIEW REPORT ####
-@rna_bp.route("/sample/preview_report/<string:id>", methods=["GET", "POST"])
-@login_required
-def generate_rna_report(id, *args, **kwargs):
-    sample = store.sample_handler.get_sample(id)
-
-    if not sample:
-        sample = store.sample_handler.get_sample_with_id(id)  # id = id
-
-    # print (sample)
-    assay = util.common.get_assay_from_sample(sample)
-
-    app.logger.info(f"sample : {sample}")
-
-    fusion_query = {"SAMPLE_ID": str(sample["_id"])}
-    # app.logger.info(f"fusion_query : {fusion_query}")
-
-    fusions = list(store.fusion_handler.get_sample_fusions(fusion_query))
-
-    for fus_idx, fus in enumerate(fusions):
-        # app.logger.info(f"these are fus, {fus_idx} {fus}")
-        (
-            fusions[fus_idx]["global_annotations"],
-            fusions[fus_idx]["classification"],
-        ) = store.fusion_handler.get_fusion_annotations(fusions[fus_idx])
-
-    class_desc = list(
-        app.config.get("REPORT_CONFIG").get("CLASS_DESC").values()
-    )
-    class_desc_short = list(
-        app.config.get("REPORT_CONFIG").get("CLASS_DESC_SHORT").values()
-    )
-    analysis_desc = (
-        app.config.get("REPORT_CONFIG")
-        .get("ANALYSIS_DESCRIPTION", {})
-        .get(assay)
-    )
-
-    # app.logger.info(f"analysis_desc,{analysis_desc}")
-    # app.logger.info(f"fusions,{fusions}")
-    analysis_method = util.common.get_analysis_method(assay)
-    report_header = util.common.get_report_header(assay, sample)
-    report_date = datetime.now().date()
-    pdf = kwargs.get("pdf", 0)
-
-    return render_template(
-        "report_fusion.html",
-        assay=assay,
-        fusions=fusions,
-        report_header=report_header,
-        analysis_method=analysis_method,
-        analysis_desc=analysis_desc,
-        sample=sample,
-        class_desc=class_desc,
-        class_desc_short=class_desc_short,
-        report_date=report_date,
-        pdf=pdf,
-    )
-
-
-@rna_bp.route("/sample/report/pdf/<string:id>")
-@login_required
-def generate_report_pdf(id):
-    sample = store.sample_handler.get_sample(id)  # id = name
-
-    if not sample:
-        sample = store.sample_handler.get_sample_with_id(id)
-
-    assay = util.common.get_assay_from_sample(sample)
-
-    # Get report number
-    report_num = 1
-    if "report_num" in sample:
-        report_num = sample["report_num"] + 1
-
-    # PDF file name
-    pdf_file = "static/reports/" + id + "_" + str(report_num) + ".pdf"
-
-    # Generate PDF
-    html = ""
-    html = generate_rna_report(id, pdf=1)
-    HTML(string=html).write_pdf(pdf_file)
-
-    # Add to database
-    store.sample_handler.get_sample(id).update(
-        {"name": id},
-        {
-            "$push": {
-                "reports": {
-                    "_id": ObjectId(),
-                    "report_num": report_num,
-                    "filepath": pdf_file,
-                    "author": current_user.get_id(),
-                    "time_created": datetime.now(),
-                }
-            },
-            "$set": {"report_num": report_num},
-        },
-    )
-
-    # Render it!
-    return render_pdf(HTML(string=html))
-
-
-@rna_bp.route("/multi_class/<id>", methods=["POST"])
-@login_required
-def classify_multi_variant(id):
-    """
-    Classify multiple variants
-    """
-    print(f"var_form: {request.form.to_dict()}")
-    action = request.form.get("action")
-    print(f"action: {action}")
-    variants_to_modify = request.form.getlist("selected_object_id")
-    assay = request.form.get("assay", None)
-    subpanel = request.form.get("subpanel", None)
-    tier = request.form.get("tier", None)
-    irrelevant = request.form.get("irrelevant", None)
-    false_positive = request.form.get("false_positive", None)
-
-    if tier and action == "apply":
-        variants_iter = []
-        for variant in variants_to_modify:
-            var_iter = store.variant_handler.get_variant(str(variant))
-            variants_iter.append(var_iter)
-
-        for var in variants_iter:
-            selectec_csq = var["INFO"]["selected_CSQ"]
-            transcript = selectec_csq.get("Feature", None)
-            gene = selectec_csq.get("SYMBOL", None)
-            hgvs_p = selectec_csq.get("HGVSp", None)
-            hgvs_c = selectec_csq.get("HGVSc", None)
-            hgvs_g = f"{var['CHROM']}:{var['POS']}:{var['REF']}/{var['ALT']}"
-            consequence = selectec_csq.get("Consequence", None)
-            gene_oncokb = store.oncokb_handler.get_oncokb_gene(gene)
-            text = util.dna.create_annotation_text_from_gene(
-                gene, consequence, assay, gene_oncokb=gene_oncokb
-            )
-
-            nomenclature = "p"
-            if hgvs_p != "" and hgvs_p is not None:
-                variant = hgvs_p
-            elif hgvs_c != "" and hgvs_c is not None:
-                variant = hgvs_c
-                nomenclature = "c"
-            else:
-                variant = hgvs_g
-                nomenclature = "g"
-
-            variant_data = {
-                "gene": gene,
-                "assay": assay,
-                "subpanel": subpanel,
-                "transcript": transcript,
-            }
-
-            # Add the variant to the database with class
-            store.annotation_handler.insert_classified_variant(
-                variant, nomenclature, tier, variant_data
-            )
-
-            # Add the annotation text to the database
-            store.annotation_handler.insert_classified_variant(
-                variant, nomenclature, tier, variant_data, text=text
-            )
-            if irrelevant:
-                store.variant_handler.mark_irrelevant_var(var["_id"])
-    elif false_positive:
-        if action == "apply":
-            for variant in variants_to_modify:
-                store.variant_handler.mark_false_positive_var(variant)
-        elif action == "remove":
-            for variant in variants_to_modify:
-                store.variant_handler.unmark_false_positive_var(variant)
-    elif irrelevant:
-        if action == "apply":
-            for variant in variants_to_modify:
-                store.variant_handler.mark_irrelevant_var(variant)
-        elif action == "remove":
-            for variant in variants_to_modify:
-                store.variant_handler.unmark_irrelevant_var(variant)
-    return redirect(url_for("rna_bp.list_fusions", id=id))
+"""
+Coyote case fusions
+"""
+
+from flask import abort
+from flask import current_app as app
+from flask import (
+    redirect,
+    render_template,
+    request,
+    url_for,
+    send_from_directory,
+)
+from flask_login import current_user, login_required
+
+from coyote.blueprints.dna.forms import FusionFilter
+# from wtforms import BooleanField
+# from wtforms.validators import Optional
+from coyote.extensions import store, util
+from coyote.blueprints.rna import rna_bp, filters
+from datetime import datetime
+from flask_weasyprint import HTML, render_pdf
+from coyote.util.decorators.access import require_sample_group_access
+
+
+@rna_bp.route("/sample/<string:id>K=", methods=["GET", "POST"])
+@login_required
+@require_sample_group_access("sample_id")
+def list_fusions(id):
+    """
+    Creates a functional elements to the fusion displays
+
+    Parameters:
+    id (str) : Sample id
+
+    Returns:
+
+
+    """
+    sample = store.sample_handler.get_sample(id)
+    assay_config_schema = {}
+
+    if sample is None:
+        sample = store.sample_handler.get_sample_by_id(id)
+
+    sample_groups = sample.get("groups")
+    if len(sample_groups) > 1:
+        for group in sample_groups:
+            if group in ["tumwgs-solid", "tumwgs-hema"]:
+                smp_grp = group
+                break
+    else:
+        smp_grp = sample["groups"][0]
+
+    group_params = util.common.get_group_parameters(smp_grp)
+    settings = util.common.get_group_defaults(group_params)
+    assay = util.common.get_assay_from_sample(sample)
+
+    app.logger.info(
+        app.config["GROUP_CONFIGS"]
+    )  # get group config from app config instead
+    app.logger.info(f"the sample has these groups {smp_grp}")
+    app.logger.info(f"this is the group from collection {group_params}")
+
+    gene_lists, genelists_assay = store.asp_handler.get_assay_panels(assay)
+    app.logger.info(
+        f"this is the gene_lists, genelists_assay {gene_lists},{genelists_assay}"
+    )
+
+    # Save new filter settings if submitteds
+    # Inherit FilterForm, pass all genepanels from mongodb, set as boolean, NOW IT IS DYNAMIC!
+
+    form = FusionFilter()
+    ##
+    ###########################################################################
+    ## FORM FILTERS ##
+    # Either reset sample to default filters or add the new filters from form.
+    if request.method == "POST" and form.validate_on_submit():
+        _id = str(sample.get("_id"))
+        # Reset filters to defaults
+        if form.reset.data == True:
+            print("does it go throu this?")
+            store.sample_handler.reset_sample_settings(
+                _id, settings
+            )  ## this loop is not working
+        # Change filters
+        else:
+            store.sample_handler.update_sample_filters(
+                _id, form, assay_config_schema
+            )
+            ## get sample again to recieve updated forms!
+            sample = store.sample_handler.get_sample_by_id(_id)
+    ############################################################################
+    # Check if sample has hidden comments
+    has_hidden_comments = (
+        1
+        if store.sample_handler.hidden_sample_comments(sample.get("_id"))
+        else 0
+    )
+
+    sample_settings = util.common.get_fusions_settings(sample, settings)
+
+    fusionlist_filter = sample.get(
+        "checked_fusionlists", settings["default_checked_fusionlists"]
+    )
+    fusioneffect_filter = sample.get(
+        "checked_fusioneffects", settings["default_checked_fusioneffects"]
+    )
+    fusioncaller_filter = sample.get(
+        "checked_fusioncallers", settings["default_checked_fusioncallers"]
+    )
+
+    # filter_fusionlist = util.fusion.create_fusiongenelist(fusionlist_filter)
+    filter_fusioneffects = util.rna.create_fusioneffectlist(
+        fusioneffect_filter
+    )
+    filter_fusioncaller = util.rna.create_fusioncallers(fusioncaller_filter)
+
+    # app.logger.info(f"this is the sample {sample}")
+    app.logger.info(f"this is the form data {form.data}")
+    app.logger.info(f"this is the sample and settings  {settings}")
+    app.logger.info(f"this is the sample_settings {sample_settings}")
+    # print(fusionlist_filter)
+    # print (filter_fusionlist)
+    # print(filter_fusioneffects)
+
+    # app.logger.info(f"this is the sample,{sample}")
+    ## Change this to fusionquery.py
+    if assay == "fusion" or assay == "fusionrna":
+        fusion_query = {
+            "SAMPLE_ID": str(sample["_id"]),
+            "calls": {
+                "$elemMatch": {
+                    "spanreads": {"$gte": sample_settings["min_spanreads"]},
+                    "spanpairs": {"$gte": sample_settings["min_spanpairs"]},
+                }
+            },
+        }
+        if fusioneffect_filter:
+            fusion_query["calls.effect"] = {"$in": filter_fusioneffects}
+        if filter_fusioncaller:
+            fusion_query["calls.caller"] = {"$in": filter_fusioncaller}
+        if "fusionlist_FCknown" in fusionlist_filter:
+            fusion_query["calls.desc"] = {"$regex": "known"}
+        if "fusionlist_mitelman" in fusionlist_filter:
+            fusion_query["calls.desc"] = {"$regex": "mitelman"}
+
+        fusions = list(store.fusion_handler.get_sample_fusions(fusion_query))
+
+    for fus_idx, fus in enumerate(fusions):
+        # app.logger.info(f"these are fus, {fus_idx} {fus}")
+        (
+            fusions[fus_idx]["global_annotations"],
+            fusions[fus_idx]["classification"],
+        ) = store.fusion_handler.get_fusion_annotations(fusions[fus_idx])
+
+    app.logger.info(
+        f"this is the fusion and fusion query,{fusions},{fusion_query}"
+    )
+
+    # Your logic for handling RNA samples
+    return render_template(
+        "list_fusions.html",
+        sample=sample,
+        form=form,
+        fusions=fusions,
+        hidden_comments=has_hidden_comments,
+        sample_id=sample["_id"],
+    )
+
+
+@rna_bp.route("/fusion/<string:id>")
+@login_required
+def show_fusion(id):
+    fusion = store.fusion_handler.get_fusion(id)
+    sample = store.sample_handler.get_sample_by_id(fusion["SAMPLE_ID"])
+    print("SAMPLE")
+    print(sample)
+
+    annotations, classification = store.fusion_handler.get_fusion_annotations(
+        fusion
+    )
+    print(annotations)
+    print(classification)
+
+    return render_template(
+        "show_fusion.html",
+        fusion=fusion,
+        sample=sample,
+        annotations=annotations,
+        classification=classification,
+    )
+
+
+@rna_bp.route("/fusion/fp/<string:id>", methods=["POST"])
+@login_required
+def mark_false_fusion(id):
+    """
+    Mark False Positive status of a variant in the database
+    """
+    store.fusion_handler.mark_false_positive_fusion(id)
+    return redirect(url_for("rna_bp.show_fusion", id=id))
+
+
+@rna_bp.route("/fusion/unfp/<string:id>", methods=["POST"])
+@login_required
+def unmark_false_fusion(id):
+    """
+    Unmark False Positive status of a variant in the database
+    """
+    store.fusion_handler.unmark_false_positive_fusion(id)
+    return redirect(url_for("rna_bp.show_fusion", id=id))
+
+
+@rna_bp.route(
+    "/fusion/pickfusioncall/<string:id>/<string:callidx>/<string:num_calls>",
+    methods=["GET", "POST"],
+)
+@login_required
+def pick_fusioncall(id, callidx, num_calls):
+    store.fusion_handler.pick_fusion(id, callidx, num_calls)
+    return redirect(url_for("rna_bp.show_fusion", id=id))
+
+
+@rna_bp.route("/fusion/hide_fusion_comment/<string:fus_id>", methods=["POST"])
+@login_required
+def hide_fusion_comment(fus_id):
+    comment_id = request.form.get("comment_id", "MISSING_ID")
+    store.fusion_handler.hide_fus_comment(var_id, comment_id)
+    return redirect(url_for("rna_bp.show_variant", id=var_id))
+
+
+@rna_bp.route("/var/unhide_variant_comment/<string:var_id>", methods=["POST"])
+@login_required
+def unhide_fusion_comment(var_id):
+    comment_id = request.form.get("comment_id", "MISSING_ID")
+    store.fusion_handler.unhide_fus_comment(var_id, comment_id)
+    return redirect(url_for("rna_bp.show_variant", id=var_id))
+
+
+##### PREVIEW REPORT ####
+@rna_bp.route("/sample/preview_report/<string:id>", methods=["GET", "POST"])
+@login_required
+def generate_rna_report(id, *args, **kwargs):
+    sample = store.sample_handler.get_sample(id)
+
+    if not sample:
+        sample = store.sample_handler.get_sample_with_id(id)  # id = id
+
+    # print (sample)
+    assay = util.common.get_assay_from_sample(sample)
+
+    app.logger.info(f"sample : {sample}")
+
+    fusion_query = {"SAMPLE_ID": str(sample["_id"])}
+    # app.logger.info(f"fusion_query : {fusion_query}")
+
+    fusions = list(store.fusion_handler.get_sample_fusions(fusion_query))
+
+    for fus_idx, fus in enumerate(fusions):
+        # app.logger.info(f"these are fus, {fus_idx} {fus}")
+        (
+            fusions[fus_idx]["global_annotations"],
+            fusions[fus_idx]["classification"],
+        ) = store.fusion_handler.get_fusion_annotations(fusions[fus_idx])
+
+    class_desc = list(
+        app.config.get("REPORT_CONFIG").get("CLASS_DESC").values()
+    )
+    class_desc_short = list(
+        app.config.get("REPORT_CONFIG").get("CLASS_DESC_SHORT").values()
+    )
+    analysis_desc = (
+        app.config.get("REPORT_CONFIG")
+        .get("ANALYSIS_DESCRIPTION", {})
+        .get(assay)
+    )
+
+    # app.logger.info(f"analysis_desc,{analysis_desc}")
+    # app.logger.info(f"fusions,{fusions}")
+    analysis_method = util.common.get_analysis_method(assay)
+    report_header = util.common.get_report_header(assay, sample)
+    report_date = datetime.now().date()
+    pdf = kwargs.get("pdf", 0)
+
+    return render_template(
+        "report_fusion.html",
+        assay=assay,
+        fusions=fusions,
+        report_header=report_header,
+        analysis_method=analysis_method,
+        analysis_desc=analysis_desc,
+        sample=sample,
+        class_desc=class_desc,
+        class_desc_short=class_desc_short,
+        report_date=report_date,
+        pdf=pdf,
+    )
+
+
+@rna_bp.route("/sample/report/pdf/<string:id>")
+@login_required
+def generate_report_pdf(id):
+    sample = store.sample_handler.get_sample(id)  # id = name
+
+    if not sample:
+        sample = store.sample_handler.get_sample_with_id(id)
+
+    assay = util.common.get_assay_from_sample(sample)
+
+    # Get report number
+    report_num = 1
+    if "report_num" in sample:
+        report_num = sample["report_num"] + 1
+
+    # PDF file name
+    pdf_file = "static/reports/" + id + "_" + str(report_num) + ".pdf"
+
+    # Generate PDF
+    html = ""
+    html = generate_rna_report(id, pdf=1)
+    HTML(string=html).write_pdf(pdf_file)
+
+    # Add to database
+    store.sample_handler.get_sample(id).update(
+        {"name": id},
+        {
+            "$push": {
+                "reports": {
+                    "_id": ObjectId(),
+                    "report_num": report_num,
+                    "filepath": pdf_file,
+                    "author": current_user.get_id(),
+                    "time_created": datetime.now(),
+                }
+            },
+            "$set": {"report_num": report_num},
+        },
+    )
+
+    # Render it!
+    return render_pdf(HTML(string=html))
+
+
+@rna_bp.route("/multi_class/<id>", methods=["POST"])
+@login_required
+def classify_multi_variant(id):
+    """
+    Classify multiple variants
+    """
+    print(f"var_form: {request.form.to_dict()}")
+    action = request.form.get("action")
+    print(f"action: {action}")
+    variants_to_modify = request.form.getlist("selected_object_id")
+    assay = request.form.get("assay", None)
+    subpanel = request.form.get("subpanel", None)
+    tier = request.form.get("tier", None)
+    irrelevant = request.form.get("irrelevant", None)
+    false_positive = request.form.get("false_positive", None)
+
+    if tier and action == "apply":
+        variants_iter = []
+        for variant in variants_to_modify:
+            var_iter = store.variant_handler.get_variant(str(variant))
+            variants_iter.append(var_iter)
+
+        for var in variants_iter:
+            selectec_csq = var["INFO"]["selected_CSQ"]
+            transcript = selectec_csq.get("Feature", None)
+            gene = selectec_csq.get("SYMBOL", None)
+            hgvs_p = selectec_csq.get("HGVSp", None)
+            hgvs_c = selectec_csq.get("HGVSc", None)
+            hgvs_g = f"{var['CHROM']}:{var['POS']}:{var['REF']}/{var['ALT']}"
+            consequence = selectec_csq.get("Consequence", None)
+            gene_oncokb = store.oncokb_handler.get_oncokb_gene(gene)
+            text = util.dna.create_annotation_text_from_gene(
+                gene, consequence, assay, gene_oncokb=gene_oncokb
+            )
+
+            nomenclature = "p"
+            if hgvs_p != "" and hgvs_p is not None:
+                variant = hgvs_p
+            elif hgvs_c != "" and hgvs_c is not None:
+                variant = hgvs_c
+                nomenclature = "c"
+            else:
+                variant = hgvs_g
+                nomenclature = "g"
+
+            variant_data = {
+                "gene": gene,
+                "assay": assay,
+                "subpanel": subpanel,
+                "transcript": transcript,
+            }
+
+            # Add the variant to the database with class
+            store.annotation_handler.insert_classified_variant(
+                variant, nomenclature, tier, variant_data
+            )
+
+            # Add the annotation text to the database
+            store.annotation_handler.insert_classified_variant(
+                variant, nomenclature, tier, variant_data, text=text
+            )
+            if irrelevant:
+                store.variant_handler.mark_irrelevant_var(var["_id"])
+    elif false_positive:
+        if action == "apply":
+            for variant in variants_to_modify:
+                store.variant_handler.mark_false_positive_var(variant)
+        elif action == "remove":
+            for variant in variants_to_modify:
+                store.variant_handler.unmark_false_positive_var(variant)
+    elif irrelevant:
+        if action == "apply":
+            for variant in variants_to_modify:
+                store.variant_handler.mark_irrelevant_var(variant)
+        elif action == "remove":
+            for variant in variants_to_modify:
+                store.variant_handler.unmark_irrelevant_var(variant)
+    return redirect(url_for("rna_bp.list_fusions", id=id))