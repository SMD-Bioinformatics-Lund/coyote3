#  Copyright (c) 2025 Coyote3 Project Authors
#  All rights reserved.
#
#  This source file is part of the Coyote3 codebase.
#  The Coyote3 project provides a framework for genomic data analysis,
#  interpretation, reporting, and clinical diagnostics.
#
#  Unauthorized use, distribution, or modification of this software or its
#  components is strictly prohibited without prior written permission from
#  the copyright holders.
#

"""
Views for handling RNA fusion cases in the Coyote3 application.
All routes require user authentication and appropriate sample access.
"""

<<<<<<< HEAD
from copy import deepcopy
from datetime import datetime

from flask import abort
=======
>>>>>>> 233c75de
from flask import current_app as app
from flask import (
    redirect,
    render_template,
    request,
<<<<<<< HEAD
    send_from_directory,
    url_for,
=======
    url_for,
    Response,
>>>>>>> 233c75de
)
from flask_login import current_user, login_required
from flask_weasyprint import HTML, render_pdf
from werkzeug import Response

<<<<<<< HEAD
from coyote.blueprints.dna.forms import FusionFilter
from coyote.blueprints.rna import filters, rna_bp
=======
from coyote.blueprints.rna.forms import FusionFilter
>>>>>>> 233c75de

from coyote.extensions import store, util
<<<<<<< HEAD
from coyote.services.auth.decorators import require
=======
from coyote.blueprints.rna import rna_bp
from datetime import datetime
from flask_weasyprint import HTML, render_pdf
>>>>>>> 233c75de
from coyote.util.decorators.access import require_sample_access
from coyote.util.misc import get_sample_and_assay_config


<<<<<<< HEAD
@rna_bp.route("/sample/<string:sample_id>", methods=["GET", "POST"])
@login_required
@require_sample_access("sample_id")
def list_fusions(sample_id):
=======
@rna_bp.route("/sample/<string:id>K=", methods=["GET", "POST"])
@require_sample_access("sample_id")
def list_fusions(id: str) -> str | Response:
>>>>>>> 233c75de
    """
    Display and filter RNA fusion events for a given sample.

    This view handles both GET and POST requests to display fusion events
    for the specified sample. It supports dynamic filtering of fusions
    based on user input, manages sample group and assay configuration,
    and prepares data for rendering the fusion list template.

    Parameters:
        id (str): The sample identifier.

    Returns:
        Response: Rendered HTML template for the fusion list page.
    """
    result = get_sample_and_assay_config(sample_id)
    if isinstance(result, Response):
        return result
    sample, assay_config, assay_config_schema = result

    # sample = store.sample_handler.get_sample(sample_id)  # sample_id = name/id
    sample_has_filters = sample.get("filters", None)

    # Get case and control samples
    # TODO: Should be available in the sample doc instead of processing the sample again
    sample_ids = util.common.get_case_and_control_sample_ids(sample)
    if not sample_ids:
        sample_ids = store.variant_handler.get_sample_ids(str(sample["_id"]))

    ## get the assay from the sample, fallback to the first group if not set
    # TODO: This should be set in the sample doc and get it by the assay key in the sample and not by the group
    sample_assay = sample.get("assay")

    # Get the profile from the sample, fallback to production if not set
    # TODO: This should be set in the sample doc and get it by the profile key in the sample
    sample_profile = sample.get("profile", "production")

    # Get assay group and subpanel for the sample, sections to display
    assay_group: str = assay_config.get(
        "asp_group", "unknown"
    )  # myeloid, solid, lymphoid

    subpanel: str | None = sample.get("subpanel")  # breast, LP, lung, etc.
    analysis_sections = assay_config.get("analysis_types", [])
    display_sections_data = {}

    # Get the entire genelist for the sample panel
    assay_panel_doc = store.asp_handler.get_asp(asp_name=sample_assay)

    # Get the genelists for the sample panel
    insilico_panel_genelists = store.isgl_handler.get_isgl_by_asp(
        sample_assay, is_active=True
    )
    all_panel_genelist_names = util.common.get_assay_genelist_names(
        insilico_panel_genelists
    )

    # Adding the default gene lists to the assay_config, if use_diagnosis_genelist is set to true
    if assay_config.get("use_diagnosis_genelist", False) and subpanel:
        assay_default_config_genelist_ids = store.isgl_handler.get_isgl_ids(
            sample_assay, subpanel, "genelist", is_active=True
        )
        assay_config["filters"]["genelists"].extend(
            assay_default_config_genelist_ids
        )

    # Get filter settings from the sample and merge with assay config if sample does not have values
    sample = util.common.merge_sample_settings_with_assay_config(
        sample, assay_config
    )
    sample_filters = deepcopy(sample.get("filters", {}))

    # Update the sample filters with the default values from the assay config if the sample is new and does not have any filters set
    if not sample_has_filters:
        store.sample_handler.reset_sample_settings(
            sample["_id"], assay_config.get("filters")
        )

    # Inherit DNAFilterForm, pass all genepanels from mongodb, set as boolean, NOW IT IS DYNAMIC!
    if all_panel_genelist_names:
        for gene_list in all_panel_genelist_names:
            setattr(DNAFilterForm, f"genelist_{gene_list}", BooleanField())

    form = FusionFilter()

    ###########################################################################
    # Either reset sample to default filters or add the new filters from form.
    if request.method == "POST" and form.validate_on_submit():
        _id = str(sample.get("_id"))
        # Reset filters to defaults
        if form.reset.data:
            app.logger.info(
                f"Resetting filters to default settings for the sample {sample_id}"
            )
            store.sample_handler.reset_sample_settings(
                _id, assay_config.get("filters", {})
            )
        else:
            filters_from_form = util.common.format_filters_from_form(
                form, assay_config_schema
            )
            store.sample_handler.update_sample_filters(_id, filters_from_form)

        ## get sample again to recieve updated forms!
        sample = store.sample_handler.get_sample_by_id(_id)
        sample_filters = deepcopy(sample.get("filters"))

    ############################################################################
    # Check if the sample has hidden comments
    has_hidden_comments = store.sample_handler.hidden_sample_comments(
        sample.get("_id")
    )

    # app.logger.info(
    #     f"this is the assayConfigs in the assay {assay_config_schema}"
    # )

    app.logger.info(f"this is the filters in the sample {sample_filters}")

    checked_fusionlists = sample_filters.get("fusionlists", [])
    checked_fusioncallers = sample_filters.get("fusion_callers", [])
    checked_fusioneffects = sample_filters.get("fusion_effects", [])

    app.logger.info(
        f"this is the form list {checked_fusionlists} {checked_fusioncallers} {checked_fusioneffects}"
    )
<<<<<<< HEAD

    fusion_query = {
        "SAMPLE_ID": str(sample["_id"]),
        "calls.spanpairs": {"$gte": sample_filters["spanning_reads"]},
        "calls.spanreads": {"$gte": sample_filters["spanning_pairs"]},
    }

    if checked_fusioneffects:
        fusion_query["calls.effect"] = {
            "$in": sample_filters.get("fusion_effects", [])
=======
    filter_fusioncaller = util.rna.create_fusioncallers(fusioncaller_filter)

    # app.logger.info(f"this is the sample {sample}")
    app.logger.info(f"this is the form data {form.data}")
    app.logger.info(f"this is the sample and settings  {settings}")
    app.logger.info(f"this is the sample_settings {sample_settings}")

    # app.logger.info(f"this is the sample,{sample}")
    ## Change this to fusionquery.py
    if assay == "fusion" or assay == "fusionrna":
        fusion_query = {
            "SAMPLE_ID": str(sample["_id"]),
            "calls": {
                "$elemMatch": {
                    "spanreads": {"$gte": sample_settings["min_spanreads"]},
                    "spanpairs": {"$gte": sample_settings["min_spanpairs"]},
                }
            },
>>>>>>> 233c75de
        }

    if checked_fusioncallers:
        fusion_query["calls.caller"] = {
            "$in": sample_filters.get("fusion_callers", [])
        }

    if "mitelman" in checked_fusionlists:
        fusion_query["calls.desc"] = {"$regex": "mitelman"}

    if "FCknown" in checked_fusionlists:
        fusion_query["calls.desc"] = {"$regex": "known"}

    # "calls": {
    #     "$elemMatch": {
    #         "spanreads": {"$gte": int(sample_filters["spanning_reads"])},
    #         "spanpairs": {"$gte": int(sample_filters["spanning_pairs"])},
    #         }
    #     },
    # }

    #     fusion_query["calls.effect"] = {"$in": cleaned_filtername}
    # if filter_fusioncaller:
    #      fusion_query["calls.caller"] = {"$in": sample_filters["fusion_callers"]}
    # if "fusionlist_FCknown " in sample_filters["fusion_list"]:
    #      fusion_query["calls.desc"] = {"$regex": "known"}
    # if "fusionlist_mitelman" in fusionlist_filter:
    #      fusion_query["calls.desc"] = {"$regex": "mitelman"}

    fusions = list(store.fusion_handler.get_sample_fusions(fusion_query))

    for fus_idx, fus in enumerate(fusions):
        # app.logger.info(f"these are fus, {fus_idx} {fus}")
        (
            fusions[fus_idx]["global_annotations"],
            fusions[fus_idx]["classification"],
        ) = store.fusion_handler.get_fusion_annotations(fusions[fus_idx])

    app.logger.info(f"this is the fusion and fusion query {fusion_query}")

    # Your logic for handling RNA samples
    return render_template(
        "list_fusions.html",
        sample=sample,
        form=form,
        fusions=fusions,
        hidden_comments=has_hidden_comments,
        sample_id=sample["_id"],
    )


@rna_bp.route("/fusion/<string:id>")
@login_required
def show_fusion(id: str) -> Response:
    """
    Display details for a specific RNA fusion event.

    Retrieves the fusion by its ID, fetches the associated sample, obtains
    annotations and classification for the fusion, and renders the
    show_fusion.html template with this data.

    Args:
        id (str): The unique identifier of the fusion event.

    Returns:
        Response: Rendered HTML template with fusion, sample, annotations,
        and classification data.
    """
    fusion = store.fusion_handler.get_fusion(id)
    sample = store.sample_handler.get_sample_by_id(fusion["SAMPLE_ID"])

    annotations, classification = store.fusion_handler.get_fusion_annotations(
        fusion
    )
    return render_template(
        "show_fusion.html",
        fusion=fusion,
        sample=sample,
        annotations=annotations,
        classification=classification,
    )


@rna_bp.route("/fusion/fp/<string:id>", methods=["POST"])
@login_required
def mark_false_fusion(id: str) -> Response:
    """
    Mark the specified RNA fusion event as a false positive in the database.

    Args:
        id (str): The unique identifier of the fusion event.

    Returns:
        Response: Redirects to the fusion details page after updating the status.

    """
    store.fusion_handler.mark_false_positive_fusion(id)
    return redirect(url_for("rna_bp.show_fusion", id=id))


@rna_bp.route("/fusion/unfp/<string:id>", methods=["POST"])
@login_required
def unmark_false_fusion(id: str) -> Response:
    """
    Unmark the False Positive status of a fusion event in the database.

    Args:
        id (str): The unique identifier of the fusion event.

    Returns:
        Response: Redirects to the fusion details page after updating the status.
    """
    store.fusion_handler.unmark_false_positive_fusion(id)
    return redirect(url_for("rna_bp.show_fusion", id=id))


@rna_bp.route(
    "/fusion/pickfusioncall/<string:id>/<string:callidx>/<string:num_calls>",
    methods=["GET", "POST"],
)
@login_required
def pick_fusioncall(id: str, callidx: str, num_calls: str) -> Response:
    """
    Pick a specific fusion call for a fusion event.

    Args:
        id (str): The unique identifier of the fusion event.
        callidx (str): The index of the fusion call to pick.
        num_calls (str): The total number of fusion calls.

    Returns:
        Response: Redirects to the fusion details page after updating the picked call.
    """
    store.fusion_handler.pick_fusion(id, callidx, num_calls)
    return redirect(url_for("rna_bp.show_fusion", id=id))


@rna_bp.route("/fusion/hide_fusion_comment/<string:fus_id>", methods=["POST"])
@login_required
def hide_fusion_comment(fus_id: str) -> Response:
    """
    Hide a comment associated with a fusion event.

    Args:
        fus_id (str): The unique identifier of the fusion event.

    Returns:
        Response: Redirects to the variant details page after hiding the comment.
    """
    comment_id = request.form.get("comment_id", "MISSING_ID")
    store.fusion_handler.hide_fus_comment(var_id, comment_id)
    return redirect(url_for("rna_bp.show_variant", id=var_id))


@rna_bp.route("/var/unhide_variant_comment/<string:var_id>", methods=["POST"])
@login_required
def unhide_fusion_comment(var_id: str) -> Response:
    """
    Unhide a previously hidden comment associated with a fusion event.

    Args:
        var_id (str): The unique identifier of the fusion event.

    Returns:
        Response: Redirects to the variant details page after unhiding the comment.
    """
    comment_id = request.form.get("comment_id", "MISSING_ID")
    store.fusion_handler.unhide_fus_comment(var_id, comment_id)
    return redirect(url_for("rna_bp.show_variant", id=var_id))


##### PREVIEW REPORT ####
@rna_bp.route("/sample/preview_report/<string:id>", methods=["GET", "POST"])
@login_required
def generate_rna_report(id, *args, **kwargs):
    """
    Generate a preview report for RNA fusion events associated with a sample.

    Args:
        id (str): The unique identifier of the sample.
        *args: Additional positional arguments.
        **kwargs: Additional keyword arguments. If 'pdf' is set, indicates PDF generation.

    Returns:
        Response: Rendered HTML template for the RNA fusion report preview.
    """
    sample = store.sample_handler.get_sample(id)

    if not sample:
        sample = store.sample_handler.get_sample_with_id(id)  # id = id

    # print (sample)
    assay = util.common.get_assay_from_sample(sample)

    app.logger.info(f"sample : {sample}")

    fusion_query = {"SAMPLE_ID": str(sample["_id"])}
    # app.logger.info(f"fusion_query : {fusion_query}")

    fusions = list(store.fusion_handler.get_sample_fusions(fusion_query))

    for fus_idx, fus in enumerate(fusions):
        # app.logger.info(f"these are fus, {fus_idx} {fus}")
        (
            fusions[fus_idx]["global_annotations"],
            fusions[fus_idx]["classification"],
        ) = store.fusion_handler.get_fusion_annotations(fusions[fus_idx])

    class_desc = list(
        app.config.get("REPORT_CONFIG").get("CLASS_DESC").values()
    )
    class_desc_short = list(
        app.config.get("REPORT_CONFIG").get("CLASS_DESC_SHORT").values()
    )
    analysis_desc = (
        app.config.get("REPORT_CONFIG")
        .get("ANALYSIS_DESCRIPTION", {})
        .get(assay)
    )

    # app.logger.info(f"analysis_desc,{analysis_desc}")
    # app.logger.info(f"fusions,{fusions}")
    analysis_method = util.common.get_analysis_method(assay)
    report_header = util.common.get_report_header(assay, sample)
    report_date = datetime.now().date()
    pdf = kwargs.get("pdf", 0)

    return render_template(
        "report_fusion.html",
        assay=assay,
        fusions=fusions,
        report_header=report_header,
        analysis_method=analysis_method,
        analysis_desc=analysis_desc,
        sample=sample,
        class_desc=class_desc,
        class_desc_short=class_desc_short,
        report_date=report_date,
        pdf=pdf,
    )


@rna_bp.route("/sample/report/pdf/<string:id>")
@login_required
def generate_report_pdf(id):
    """
    Generate a PDF report for the specified RNA sample.

    Args:
        id (str): The unique identifier of the RNA sample.

    Returns:
        Response: A PDF file generated from the RNA sample report.
    """
    sample = store.sample_handler.get_sample(id)  # id = name

    if not sample:
        sample = store.sample_handler.get_sample_with_id(id)

    assay = util.common.get_assay_from_sample(sample)

    # Get report number
    report_num = 1
    if "report_num" in sample:
        report_num = sample["report_num"] + 1

    # PDF file name
    pdf_file = "static/reports/" + id + "_" + str(report_num) + ".pdf"

    # Generate PDF
    html = ""
    html = generate_rna_report(id, pdf=1)
    HTML(string=html).write_pdf(pdf_file)

    # Add to database
    store.sample_handler.get_sample(id).update(
        {"name": id},
        {
            "$push": {
                "reports": {
                    "_id": ObjectId(),
                    "report_num": report_num,
                    "filepath": pdf_file,
                    "author": current_user.get_id(),
                    "time_created": datetime.now(),
                }
            },
            "$set": {"report_num": report_num},
        },
    )

    # Render it!
    return render_pdf(HTML(string=html))


@rna_bp.route("/multi_class/<id>", methods=["POST"])
@login_required
def classify_multi_variant(id: str) -> Response:
    """
    Classify multiple variants for a given sample.

    This view processes a POST request containing a list of selected variant IDs and classification actions.
    It supports applying or removing classification tiers, marking variants as irrelevant or false positive,
    and updates the database accordingly.

    Args:
        id (str): The unique identifier of the sample whose variants are being classified.

    Returns:
        Response: Redirects to the fusion list page after processing the classification actions.
    """

    action = request.form.get("action")

    variants_to_modify = request.form.getlist("selected_object_id")
    assay = request.form.get("assay", None)
    subpanel = request.form.get("subpanel", None)
    tier = request.form.get("tier", None)
    irrelevant = request.form.get("irrelevant", None)
    false_positive = request.form.get("false_positive", None)

    if tier and action == "apply":
        variants_iter = []
        for variant in variants_to_modify:
            var_iter = store.variant_handler.get_variant(str(variant))
            variants_iter.append(var_iter)

        for var in variants_iter:
            selectec_csq = var["INFO"]["selected_CSQ"]
            transcript = selectec_csq.get("Feature", None)
            gene = selectec_csq.get("SYMBOL", None)
            hgvs_p = selectec_csq.get("HGVSp", None)
            hgvs_c = selectec_csq.get("HGVSc", None)
            hgvs_g = f"{var['CHROM']}:{var['POS']}:{var['REF']}/{var['ALT']}"
            consequence = selectec_csq.get("Consequence", None)
            gene_oncokb = store.oncokb_handler.get_oncokb_gene(gene)
            text = util.bpcommon.create_annotation_text_from_gene(
                gene, consequence, assay, gene_oncokb=gene_oncokb
            )

            nomenclature = "p"
            if hgvs_p != "" and hgvs_p is not None:
                variant = hgvs_p
            elif hgvs_c != "" and hgvs_c is not None:
                variant = hgvs_c
                nomenclature = "c"
            else:
                variant = hgvs_g
                nomenclature = "g"

            variant_data = {
                "gene": gene,
                "assay": assay,
                "subpanel": subpanel,
                "transcript": transcript,
            }

            # Add the variant to the database with class
            store.annotation_handler.insert_classified_variant(
                variant, nomenclature, tier, variant_data
            )

            # Add the annotation text to the database
            store.annotation_handler.insert_classified_variant(
                variant, nomenclature, tier, variant_data, text=text
            )
            if irrelevant:
                store.variant_handler.mark_irrelevant_var(var["_id"])
    elif false_positive:
        if action == "apply":
            for variant in variants_to_modify:
                store.variant_handler.mark_false_positive_var(variant)
        elif action == "remove":
            for variant in variants_to_modify:
                store.variant_handler.unmark_false_positive_var(variant)
    elif irrelevant:
        if action == "apply":
            for variant in variants_to_modify:
                store.variant_handler.mark_irrelevant_var(variant)
        elif action == "remove":
            for variant in variants_to_modify:
                store.variant_handler.unmark_irrelevant_var(variant)
    return redirect(url_for("rna_bp.list_fusions", id=id))
<|MERGE_RESOLUTION|>--- conflicted
+++ resolved
@@ -1,609 +1,529 @@
-#  Copyright (c) 2025 Coyote3 Project Authors
-#  All rights reserved.
-#
-#  This source file is part of the Coyote3 codebase.
-#  The Coyote3 project provides a framework for genomic data analysis,
-#  interpretation, reporting, and clinical diagnostics.
-#
-#  Unauthorized use, distribution, or modification of this software or its
-#  components is strictly prohibited without prior written permission from
-#  the copyright holders.
-#
-
-"""
-Views for handling RNA fusion cases in the Coyote3 application.
-All routes require user authentication and appropriate sample access.
-"""
-
-<<<<<<< HEAD
-from copy import deepcopy
-from datetime import datetime
-
-from flask import abort
-=======
->>>>>>> 233c75de
-from flask import current_app as app
-from flask import (
-    redirect,
-    render_template,
-    request,
-<<<<<<< HEAD
-    send_from_directory,
-    url_for,
-=======
-    url_for,
-    Response,
->>>>>>> 233c75de
-)
-from flask_login import current_user, login_required
-from flask_weasyprint import HTML, render_pdf
-from werkzeug import Response
-
-<<<<<<< HEAD
-from coyote.blueprints.dna.forms import FusionFilter
-from coyote.blueprints.rna import filters, rna_bp
-=======
-from coyote.blueprints.rna.forms import FusionFilter
->>>>>>> 233c75de
-
-from coyote.extensions import store, util
-<<<<<<< HEAD
-from coyote.services.auth.decorators import require
-=======
-from coyote.blueprints.rna import rna_bp
-from datetime import datetime
-from flask_weasyprint import HTML, render_pdf
->>>>>>> 233c75de
-from coyote.util.decorators.access import require_sample_access
-from coyote.util.misc import get_sample_and_assay_config
-
-
-<<<<<<< HEAD
-@rna_bp.route("/sample/<string:sample_id>", methods=["GET", "POST"])
-@login_required
-@require_sample_access("sample_id")
-def list_fusions(sample_id):
-=======
-@rna_bp.route("/sample/<string:id>K=", methods=["GET", "POST"])
-@require_sample_access("sample_id")
-def list_fusions(id: str) -> str | Response:
->>>>>>> 233c75de
-    """
-    Display and filter RNA fusion events for a given sample.
-
-    This view handles both GET and POST requests to display fusion events
-    for the specified sample. It supports dynamic filtering of fusions
-    based on user input, manages sample group and assay configuration,
-    and prepares data for rendering the fusion list template.
-
-    Parameters:
-        id (str): The sample identifier.
-
-    Returns:
-        Response: Rendered HTML template for the fusion list page.
-    """
-    result = get_sample_and_assay_config(sample_id)
-    if isinstance(result, Response):
-        return result
-    sample, assay_config, assay_config_schema = result
-
-    # sample = store.sample_handler.get_sample(sample_id)  # sample_id = name/id
-    sample_has_filters = sample.get("filters", None)
-
-    # Get case and control samples
-    # TODO: Should be available in the sample doc instead of processing the sample again
-    sample_ids = util.common.get_case_and_control_sample_ids(sample)
-    if not sample_ids:
-        sample_ids = store.variant_handler.get_sample_ids(str(sample["_id"]))
-
-    ## get the assay from the sample, fallback to the first group if not set
-    # TODO: This should be set in the sample doc and get it by the assay key in the sample and not by the group
-    sample_assay = sample.get("assay")
-
-    # Get the profile from the sample, fallback to production if not set
-    # TODO: This should be set in the sample doc and get it by the profile key in the sample
-    sample_profile = sample.get("profile", "production")
-
-    # Get assay group and subpanel for the sample, sections to display
-    assay_group: str = assay_config.get(
-        "asp_group", "unknown"
-    )  # myeloid, solid, lymphoid
-
-    subpanel: str | None = sample.get("subpanel")  # breast, LP, lung, etc.
-    analysis_sections = assay_config.get("analysis_types", [])
-    display_sections_data = {}
-
-    # Get the entire genelist for the sample panel
-    assay_panel_doc = store.asp_handler.get_asp(asp_name=sample_assay)
-
-    # Get the genelists for the sample panel
-    insilico_panel_genelists = store.isgl_handler.get_isgl_by_asp(
-        sample_assay, is_active=True
-    )
-    all_panel_genelist_names = util.common.get_assay_genelist_names(
-        insilico_panel_genelists
-    )
-
-    # Adding the default gene lists to the assay_config, if use_diagnosis_genelist is set to true
-    if assay_config.get("use_diagnosis_genelist", False) and subpanel:
-        assay_default_config_genelist_ids = store.isgl_handler.get_isgl_ids(
-            sample_assay, subpanel, "genelist", is_active=True
-        )
-        assay_config["filters"]["genelists"].extend(
-            assay_default_config_genelist_ids
-        )
-
-    # Get filter settings from the sample and merge with assay config if sample does not have values
-    sample = util.common.merge_sample_settings_with_assay_config(
-        sample, assay_config
-    )
-    sample_filters = deepcopy(sample.get("filters", {}))
-
-    # Update the sample filters with the default values from the assay config if the sample is new and does not have any filters set
-    if not sample_has_filters:
-        store.sample_handler.reset_sample_settings(
-            sample["_id"], assay_config.get("filters")
-        )
-
-    # Inherit DNAFilterForm, pass all genepanels from mongodb, set as boolean, NOW IT IS DYNAMIC!
-    if all_panel_genelist_names:
-        for gene_list in all_panel_genelist_names:
-            setattr(DNAFilterForm, f"genelist_{gene_list}", BooleanField())
-
-    form = FusionFilter()
-
-    ###########################################################################
-    # Either reset sample to default filters or add the new filters from form.
-    if request.method == "POST" and form.validate_on_submit():
-        _id = str(sample.get("_id"))
-        # Reset filters to defaults
-        if form.reset.data:
-            app.logger.info(
-                f"Resetting filters to default settings for the sample {sample_id}"
-            )
-            store.sample_handler.reset_sample_settings(
-                _id, assay_config.get("filters", {})
-            )
-        else:
-            filters_from_form = util.common.format_filters_from_form(
-                form, assay_config_schema
-            )
-            store.sample_handler.update_sample_filters(_id, filters_from_form)
-
-        ## get sample again to recieve updated forms!
-        sample = store.sample_handler.get_sample_by_id(_id)
-        sample_filters = deepcopy(sample.get("filters"))
-
-    ############################################################################
-    # Check if the sample has hidden comments
-    has_hidden_comments = store.sample_handler.hidden_sample_comments(
-        sample.get("_id")
-    )
-
-    # app.logger.info(
-    #     f"this is the assayConfigs in the assay {assay_config_schema}"
-    # )
-
-    app.logger.info(f"this is the filters in the sample {sample_filters}")
-
-    checked_fusionlists = sample_filters.get("fusionlists", [])
-    checked_fusioncallers = sample_filters.get("fusion_callers", [])
-    checked_fusioneffects = sample_filters.get("fusion_effects", [])
-
-    app.logger.info(
-        f"this is the form list {checked_fusionlists} {checked_fusioncallers} {checked_fusioneffects}"
-    )
-<<<<<<< HEAD
-
-    fusion_query = {
-        "SAMPLE_ID": str(sample["_id"]),
-        "calls.spanpairs": {"$gte": sample_filters["spanning_reads"]},
-        "calls.spanreads": {"$gte": sample_filters["spanning_pairs"]},
-    }
-
-    if checked_fusioneffects:
-        fusion_query["calls.effect"] = {
-            "$in": sample_filters.get("fusion_effects", [])
-=======
-    filter_fusioncaller = util.rna.create_fusioncallers(fusioncaller_filter)
-
-    # app.logger.info(f"this is the sample {sample}")
-    app.logger.info(f"this is the form data {form.data}")
-    app.logger.info(f"this is the sample and settings  {settings}")
-    app.logger.info(f"this is the sample_settings {sample_settings}")
-
-    # app.logger.info(f"this is the sample,{sample}")
-    ## Change this to fusionquery.py
-    if assay == "fusion" or assay == "fusionrna":
-        fusion_query = {
-            "SAMPLE_ID": str(sample["_id"]),
-            "calls": {
-                "$elemMatch": {
-                    "spanreads": {"$gte": sample_settings["min_spanreads"]},
-                    "spanpairs": {"$gte": sample_settings["min_spanpairs"]},
-                }
-            },
->>>>>>> 233c75de
-        }
-
-    if checked_fusioncallers:
-        fusion_query["calls.caller"] = {
-            "$in": sample_filters.get("fusion_callers", [])
-        }
-
-    if "mitelman" in checked_fusionlists:
-        fusion_query["calls.desc"] = {"$regex": "mitelman"}
-
-    if "FCknown" in checked_fusionlists:
-        fusion_query["calls.desc"] = {"$regex": "known"}
-
-    # "calls": {
-    #     "$elemMatch": {
-    #         "spanreads": {"$gte": int(sample_filters["spanning_reads"])},
-    #         "spanpairs": {"$gte": int(sample_filters["spanning_pairs"])},
-    #         }
-    #     },
-    # }
-
-    #     fusion_query["calls.effect"] = {"$in": cleaned_filtername}
-    # if filter_fusioncaller:
-    #      fusion_query["calls.caller"] = {"$in": sample_filters["fusion_callers"]}
-    # if "fusionlist_FCknown " in sample_filters["fusion_list"]:
-    #      fusion_query["calls.desc"] = {"$regex": "known"}
-    # if "fusionlist_mitelman" in fusionlist_filter:
-    #      fusion_query["calls.desc"] = {"$regex": "mitelman"}
-
-    fusions = list(store.fusion_handler.get_sample_fusions(fusion_query))
-
-    for fus_idx, fus in enumerate(fusions):
-        # app.logger.info(f"these are fus, {fus_idx} {fus}")
-        (
-            fusions[fus_idx]["global_annotations"],
-            fusions[fus_idx]["classification"],
-        ) = store.fusion_handler.get_fusion_annotations(fusions[fus_idx])
-
-    app.logger.info(f"this is the fusion and fusion query {fusion_query}")
-
-    # Your logic for handling RNA samples
-    return render_template(
-        "list_fusions.html",
-        sample=sample,
-        form=form,
-        fusions=fusions,
-        hidden_comments=has_hidden_comments,
-        sample_id=sample["_id"],
-    )
-
-
-@rna_bp.route("/fusion/<string:id>")
-@login_required
-def show_fusion(id: str) -> Response:
-    """
-    Display details for a specific RNA fusion event.
-
-    Retrieves the fusion by its ID, fetches the associated sample, obtains
-    annotations and classification for the fusion, and renders the
-    show_fusion.html template with this data.
-
-    Args:
-        id (str): The unique identifier of the fusion event.
-
-    Returns:
-        Response: Rendered HTML template with fusion, sample, annotations,
-        and classification data.
-    """
-    fusion = store.fusion_handler.get_fusion(id)
-    sample = store.sample_handler.get_sample_by_id(fusion["SAMPLE_ID"])
-
-    annotations, classification = store.fusion_handler.get_fusion_annotations(
-        fusion
-    )
-    return render_template(
-        "show_fusion.html",
-        fusion=fusion,
-        sample=sample,
-        annotations=annotations,
-        classification=classification,
-    )
-
-
-@rna_bp.route("/fusion/fp/<string:id>", methods=["POST"])
-@login_required
-def mark_false_fusion(id: str) -> Response:
-    """
-    Mark the specified RNA fusion event as a false positive in the database.
-
-    Args:
-        id (str): The unique identifier of the fusion event.
-
-    Returns:
-        Response: Redirects to the fusion details page after updating the status.
-
-    """
-    store.fusion_handler.mark_false_positive_fusion(id)
-    return redirect(url_for("rna_bp.show_fusion", id=id))
-
-
-@rna_bp.route("/fusion/unfp/<string:id>", methods=["POST"])
-@login_required
-def unmark_false_fusion(id: str) -> Response:
-    """
-    Unmark the False Positive status of a fusion event in the database.
-
-    Args:
-        id (str): The unique identifier of the fusion event.
-
-    Returns:
-        Response: Redirects to the fusion details page after updating the status.
-    """
-    store.fusion_handler.unmark_false_positive_fusion(id)
-    return redirect(url_for("rna_bp.show_fusion", id=id))
-
-
-@rna_bp.route(
-    "/fusion/pickfusioncall/<string:id>/<string:callidx>/<string:num_calls>",
-    methods=["GET", "POST"],
-)
-@login_required
-def pick_fusioncall(id: str, callidx: str, num_calls: str) -> Response:
-    """
-    Pick a specific fusion call for a fusion event.
-
-    Args:
-        id (str): The unique identifier of the fusion event.
-        callidx (str): The index of the fusion call to pick.
-        num_calls (str): The total number of fusion calls.
-
-    Returns:
-        Response: Redirects to the fusion details page after updating the picked call.
-    """
-    store.fusion_handler.pick_fusion(id, callidx, num_calls)
-    return redirect(url_for("rna_bp.show_fusion", id=id))
-
-
-@rna_bp.route("/fusion/hide_fusion_comment/<string:fus_id>", methods=["POST"])
-@login_required
-def hide_fusion_comment(fus_id: str) -> Response:
-    """
-    Hide a comment associated with a fusion event.
-
-    Args:
-        fus_id (str): The unique identifier of the fusion event.
-
-    Returns:
-        Response: Redirects to the variant details page after hiding the comment.
-    """
-    comment_id = request.form.get("comment_id", "MISSING_ID")
-    store.fusion_handler.hide_fus_comment(var_id, comment_id)
-    return redirect(url_for("rna_bp.show_variant", id=var_id))
-
-
-@rna_bp.route("/var/unhide_variant_comment/<string:var_id>", methods=["POST"])
-@login_required
-def unhide_fusion_comment(var_id: str) -> Response:
-    """
-    Unhide a previously hidden comment associated with a fusion event.
-
-    Args:
-        var_id (str): The unique identifier of the fusion event.
-
-    Returns:
-        Response: Redirects to the variant details page after unhiding the comment.
-    """
-    comment_id = request.form.get("comment_id", "MISSING_ID")
-    store.fusion_handler.unhide_fus_comment(var_id, comment_id)
-    return redirect(url_for("rna_bp.show_variant", id=var_id))
-
-
-##### PREVIEW REPORT ####
-@rna_bp.route("/sample/preview_report/<string:id>", methods=["GET", "POST"])
-@login_required
-def generate_rna_report(id, *args, **kwargs):
-    """
-    Generate a preview report for RNA fusion events associated with a sample.
-
-    Args:
-        id (str): The unique identifier of the sample.
-        *args: Additional positional arguments.
-        **kwargs: Additional keyword arguments. If 'pdf' is set, indicates PDF generation.
-
-    Returns:
-        Response: Rendered HTML template for the RNA fusion report preview.
-    """
-    sample = store.sample_handler.get_sample(id)
-
-    if not sample:
-        sample = store.sample_handler.get_sample_with_id(id)  # id = id
-
-    # print (sample)
-    assay = util.common.get_assay_from_sample(sample)
-
-    app.logger.info(f"sample : {sample}")
-
-    fusion_query = {"SAMPLE_ID": str(sample["_id"])}
-    # app.logger.info(f"fusion_query : {fusion_query}")
-
-    fusions = list(store.fusion_handler.get_sample_fusions(fusion_query))
-
-    for fus_idx, fus in enumerate(fusions):
-        # app.logger.info(f"these are fus, {fus_idx} {fus}")
-        (
-            fusions[fus_idx]["global_annotations"],
-            fusions[fus_idx]["classification"],
-        ) = store.fusion_handler.get_fusion_annotations(fusions[fus_idx])
-
-    class_desc = list(
-        app.config.get("REPORT_CONFIG").get("CLASS_DESC").values()
-    )
-    class_desc_short = list(
-        app.config.get("REPORT_CONFIG").get("CLASS_DESC_SHORT").values()
-    )
-    analysis_desc = (
-        app.config.get("REPORT_CONFIG")
-        .get("ANALYSIS_DESCRIPTION", {})
-        .get(assay)
-    )
-
-    # app.logger.info(f"analysis_desc,{analysis_desc}")
-    # app.logger.info(f"fusions,{fusions}")
-    analysis_method = util.common.get_analysis_method(assay)
-    report_header = util.common.get_report_header(assay, sample)
-    report_date = datetime.now().date()
-    pdf = kwargs.get("pdf", 0)
-
-    return render_template(
-        "report_fusion.html",
-        assay=assay,
-        fusions=fusions,
-        report_header=report_header,
-        analysis_method=analysis_method,
-        analysis_desc=analysis_desc,
-        sample=sample,
-        class_desc=class_desc,
-        class_desc_short=class_desc_short,
-        report_date=report_date,
-        pdf=pdf,
-    )
-
-
-@rna_bp.route("/sample/report/pdf/<string:id>")
-@login_required
-def generate_report_pdf(id):
-    """
-    Generate a PDF report for the specified RNA sample.
-
-    Args:
-        id (str): The unique identifier of the RNA sample.
-
-    Returns:
-        Response: A PDF file generated from the RNA sample report.
-    """
-    sample = store.sample_handler.get_sample(id)  # id = name
-
-    if not sample:
-        sample = store.sample_handler.get_sample_with_id(id)
-
-    assay = util.common.get_assay_from_sample(sample)
-
-    # Get report number
-    report_num = 1
-    if "report_num" in sample:
-        report_num = sample["report_num"] + 1
-
-    # PDF file name
-    pdf_file = "static/reports/" + id + "_" + str(report_num) + ".pdf"
-
-    # Generate PDF
-    html = ""
-    html = generate_rna_report(id, pdf=1)
-    HTML(string=html).write_pdf(pdf_file)
-
-    # Add to database
-    store.sample_handler.get_sample(id).update(
-        {"name": id},
-        {
-            "$push": {
-                "reports": {
-                    "_id": ObjectId(),
-                    "report_num": report_num,
-                    "filepath": pdf_file,
-                    "author": current_user.get_id(),
-                    "time_created": datetime.now(),
-                }
-            },
-            "$set": {"report_num": report_num},
-        },
-    )
-
-    # Render it!
-    return render_pdf(HTML(string=html))
-
-
-@rna_bp.route("/multi_class/<id>", methods=["POST"])
-@login_required
-def classify_multi_variant(id: str) -> Response:
-    """
-    Classify multiple variants for a given sample.
-
-    This view processes a POST request containing a list of selected variant IDs and classification actions.
-    It supports applying or removing classification tiers, marking variants as irrelevant or false positive,
-    and updates the database accordingly.
-
-    Args:
-        id (str): The unique identifier of the sample whose variants are being classified.
-
-    Returns:
-        Response: Redirects to the fusion list page after processing the classification actions.
-    """
-
-    action = request.form.get("action")
-
-    variants_to_modify = request.form.getlist("selected_object_id")
-    assay = request.form.get("assay", None)
-    subpanel = request.form.get("subpanel", None)
-    tier = request.form.get("tier", None)
-    irrelevant = request.form.get("irrelevant", None)
-    false_positive = request.form.get("false_positive", None)
-
-    if tier and action == "apply":
-        variants_iter = []
-        for variant in variants_to_modify:
-            var_iter = store.variant_handler.get_variant(str(variant))
-            variants_iter.append(var_iter)
-
-        for var in variants_iter:
-            selectec_csq = var["INFO"]["selected_CSQ"]
-            transcript = selectec_csq.get("Feature", None)
-            gene = selectec_csq.get("SYMBOL", None)
-            hgvs_p = selectec_csq.get("HGVSp", None)
-            hgvs_c = selectec_csq.get("HGVSc", None)
-            hgvs_g = f"{var['CHROM']}:{var['POS']}:{var['REF']}/{var['ALT']}"
-            consequence = selectec_csq.get("Consequence", None)
-            gene_oncokb = store.oncokb_handler.get_oncokb_gene(gene)
-            text = util.bpcommon.create_annotation_text_from_gene(
-                gene, consequence, assay, gene_oncokb=gene_oncokb
-            )
-
-            nomenclature = "p"
-            if hgvs_p != "" and hgvs_p is not None:
-                variant = hgvs_p
-            elif hgvs_c != "" and hgvs_c is not None:
-                variant = hgvs_c
-                nomenclature = "c"
-            else:
-                variant = hgvs_g
-                nomenclature = "g"
-
-            variant_data = {
-                "gene": gene,
-                "assay": assay,
-                "subpanel": subpanel,
-                "transcript": transcript,
-            }
-
-            # Add the variant to the database with class
-            store.annotation_handler.insert_classified_variant(
-                variant, nomenclature, tier, variant_data
-            )
-
-            # Add the annotation text to the database
-            store.annotation_handler.insert_classified_variant(
-                variant, nomenclature, tier, variant_data, text=text
-            )
-            if irrelevant:
-                store.variant_handler.mark_irrelevant_var(var["_id"])
-    elif false_positive:
-        if action == "apply":
-            for variant in variants_to_modify:
-                store.variant_handler.mark_false_positive_var(variant)
-        elif action == "remove":
-            for variant in variants_to_modify:
-                store.variant_handler.unmark_false_positive_var(variant)
-    elif irrelevant:
-        if action == "apply":
-            for variant in variants_to_modify:
-                store.variant_handler.mark_irrelevant_var(variant)
-        elif action == "remove":
-            for variant in variants_to_modify:
-                store.variant_handler.unmark_irrelevant_var(variant)
-    return redirect(url_for("rna_bp.list_fusions", id=id))
+#  Copyright (c) 2025 Coyote3 Project Authors
+#  All rights reserved.
+#
+#  This source file is part of the Coyote3 codebase.
+#  The Coyote3 project provides a framework for genomic data analysis,
+#  interpretation, reporting, and clinical diagnostics.
+#
+#  Unauthorized use, distribution, or modification of this software or its
+#  components is strictly prohibited without prior written permission from
+#  the copyright holders.
+#
+
+"""
+Views for handling RNA fusion cases in the Coyote3 application.
+All routes require user authentication and appropriate sample access.
+"""
+
+from datetime import datetime
+
+from flask import Response, redirect, render_template, request, url_for
+from flask import current_app as app
+from flask_login import current_user, login_required
+from flask_weasyprint import HTML, render_pdf
+from werkzeug import Response
+
+from coyote.blueprints.rna import rna_bp
+from coyote.blueprints.rna.forms import FusionFilter
+from coyote.extensions import store, util
+from coyote.util.decorators.access import require_sample_access
+from coyote.util.misc import get_sample_and_assay_config
+
+
+@rna_bp.route("/sample/<string:id>K=", methods=["GET", "POST"])
+@require_sample_access("sample_id")
+def list_fusions(id: str) -> str | Response:
+    """
+    Display and filter RNA fusion events for a given sample.
+
+    This view handles both GET and POST requests to display fusion events
+    for the specified sample. It supports dynamic filtering of fusions
+    based on user input, manages sample group and assay configuration,
+    and prepares data for rendering the fusion list template.
+
+    Parameters:
+        id (str): The sample identifier.
+
+    Returns:
+        Response: Rendered HTML template for the fusion list page.
+    """
+    sample = store.sample_handler.get_sample(id)
+    assay_config_schema = {}
+
+    if sample is None:
+        sample = store.sample_handler.get_sample_by_id(id)
+
+    sample_groups = sample.get("groups")
+    if len(sample_groups) > 1:
+        for group in sample_groups:
+            if group in ["tumwgs-solid", "tumwgs-hema"]:
+                smp_grp = group
+                break
+    else:
+        smp_grp = sample["groups"][0]
+
+    group_params = util.common.get_group_parameters(smp_grp)
+    settings = util.common.get_group_defaults(group_params)
+    assay = util.common.get_assay_from_sample(sample)
+
+    app.logger.info(
+        app.config["GROUP_CONFIGS"]
+    )  # get group config from app config instead
+    app.logger.info(f"the sample has these groups {smp_grp}")
+    app.logger.info(f"this is the group from collection {group_params}")
+
+    gene_lists, genelists_assay = store.asp_handler.get_assay_panels(assay)
+    app.logger.info(
+        f"this is the gene_lists, genelists_assay {gene_lists},{genelists_assay}"
+    )
+
+    # Save new filter settings if submitteds
+    # Inherit FilterForm, pass all genepanels from mongodb, set as boolean, NOW IT IS DYNAMIC!
+
+    form = FusionFilter()
+
+    ###########################################################################
+    # Either reset sample to default filters or add the new filters from form.
+    if request.method == "POST" and form.validate_on_submit():
+        _id = str(sample.get("_id"))
+        # Reset filters to defaults
+        if form.reset.data:
+            app.logger.info(
+                f"Resetting filters to default settings for the sample {sample_id}"
+            )
+            store.sample_handler.reset_sample_settings(
+                _id, assay_config.get("filters", {})
+            )
+        else:
+            filters_from_form = util.common.format_filters_from_form(
+                form, assay_config_schema
+            )
+            store.sample_handler.update_sample_filters(_id, filters_from_form)
+
+        ## get sample again to recieve updated forms!
+        sample = store.sample_handler.get_sample_by_id(_id)
+        sample_filters = deepcopy(sample.get("filters"))
+
+    ############################################################################
+    # Check if the sample has hidden comments
+    has_hidden_comments = store.sample_handler.hidden_sample_comments(
+        sample.get("_id")
+    )
+
+    sample_settings = util.common.get_fusions_settings(sample, settings)
+
+    fusionlist_filter = sample.get(
+        "checked_fusionlists", settings["default_checked_fusionlists"]
+    )
+    fusioneffect_filter = sample.get(
+        "checked_fusioneffects", settings["default_checked_fusioneffects"]
+    )
+    fusioncaller_filter = sample.get(
+        "checked_fusioncallers", settings["default_checked_fusioncallers"]
+    )
+
+    # filter_fusionlist = util.fusion.create_fusiongenelist(fusionlist_filter)
+    filter_fusioneffects = util.rna.create_fusioneffectlist(
+        fusioneffect_filter
+    )
+    filter_fusioncaller = util.rna.create_fusioncallers(fusioncaller_filter)
+
+    # app.logger.info(f"this is the sample {sample}")
+    app.logger.info(f"this is the form data {form.data}")
+    app.logger.info(f"this is the sample and settings  {settings}")
+    app.logger.info(f"this is the sample_settings {sample_settings}")
+
+    # app.logger.info(f"this is the sample,{sample}")
+    ## Change this to fusionquery.py
+    if assay == "fusion" or assay == "fusionrna":
+        fusion_query = {
+            "SAMPLE_ID": str(sample["_id"]),
+            "calls": {
+                "$elemMatch": {
+                    "spanreads": {"$gte": sample_settings["min_spanreads"]},
+                    "spanpairs": {"$gte": sample_settings["min_spanpairs"]},
+                }
+            },
+        }
+        if fusioneffect_filter:
+            fusion_query["calls.effect"] = {"$in": filter_fusioneffects}
+        if filter_fusioncaller:
+            fusion_query["calls.caller"] = {"$in": filter_fusioncaller}
+        if "fusionlist_FCknown" in fusionlist_filter:
+            fusion_query["calls.desc"] = {"$regex": "known"}
+        if "fusionlist_mitelman" in fusionlist_filter:
+            fusion_query["calls.desc"] = {"$regex": "mitelman"}
+
+    if "FCknown" in checked_fusionlists:
+        fusion_query["calls.desc"] = {"$regex": "known"}
+
+    # "calls": {
+    #     "$elemMatch": {
+    #         "spanreads": {"$gte": int(sample_filters["spanning_reads"])},
+    #         "spanpairs": {"$gte": int(sample_filters["spanning_pairs"])},
+    #         }
+    #     },
+    # }
+
+    #     fusion_query["calls.effect"] = {"$in": cleaned_filtername}
+    # if filter_fusioncaller:
+    #      fusion_query["calls.caller"] = {"$in": sample_filters["fusion_callers"]}
+    # if "fusionlist_FCknown " in sample_filters["fusion_list"]:
+    #      fusion_query["calls.desc"] = {"$regex": "known"}
+    # if "fusionlist_mitelman" in fusionlist_filter:
+    #      fusion_query["calls.desc"] = {"$regex": "mitelman"}
+
+    fusions = list(store.fusion_handler.get_sample_fusions(fusion_query))
+
+    for fus_idx, fus in enumerate(fusions):
+        # app.logger.info(f"these are fus, {fus_idx} {fus}")
+        (
+            fusions[fus_idx]["global_annotations"],
+            fusions[fus_idx]["classification"],
+        ) = store.fusion_handler.get_fusion_annotations(fusions[fus_idx])
+
+    app.logger.info(f"this is the fusion and fusion query {fusion_query}")
+
+    # Your logic for handling RNA samples
+    return render_template(
+        "list_fusions.html",
+        sample=sample,
+        form=form,
+        fusions=fusions,
+        hidden_comments=has_hidden_comments,
+        sample_id=sample["_id"],
+    )
+
+
+@rna_bp.route("/fusion/<string:id>")
+@login_required
+def show_fusion(id: str) -> Response:
+    """
+    Display details for a specific RNA fusion event.
+
+    Retrieves the fusion by its ID, fetches the associated sample, obtains
+    annotations and classification for the fusion, and renders the
+    show_fusion.html template with this data.
+
+    Args:
+        id (str): The unique identifier of the fusion event.
+
+    Returns:
+        Response: Rendered HTML template with fusion, sample, annotations,
+        and classification data.
+    """
+    fusion = store.fusion_handler.get_fusion(id)
+    sample = store.sample_handler.get_sample_by_id(fusion["SAMPLE_ID"])
+
+    annotations, classification = store.fusion_handler.get_fusion_annotations(
+        fusion
+    )
+    return render_template(
+        "show_fusion.html",
+        fusion=fusion,
+        sample=sample,
+        annotations=annotations,
+        classification=classification,
+    )
+
+
+@rna_bp.route("/fusion/fp/<string:id>", methods=["POST"])
+@login_required
+def mark_false_fusion(id: str) -> Response:
+    """
+    Mark the specified RNA fusion event as a false positive in the database.
+
+    Args:
+        id (str): The unique identifier of the fusion event.
+
+    Returns:
+        Response: Redirects to the fusion details page after updating the status.
+
+    """
+    store.fusion_handler.mark_false_positive_fusion(id)
+    return redirect(url_for("rna_bp.show_fusion", id=id))
+
+
+@rna_bp.route("/fusion/unfp/<string:id>", methods=["POST"])
+@login_required
+def unmark_false_fusion(id: str) -> Response:
+    """
+    Unmark the False Positive status of a fusion event in the database.
+
+    Args:
+        id (str): The unique identifier of the fusion event.
+
+    Returns:
+        Response: Redirects to the fusion details page after updating the status.
+    """
+    store.fusion_handler.unmark_false_positive_fusion(id)
+    return redirect(url_for("rna_bp.show_fusion", id=id))
+
+
+@rna_bp.route(
+    "/fusion/pickfusioncall/<string:id>/<string:callidx>/<string:num_calls>",
+    methods=["GET", "POST"],
+)
+@login_required
+def pick_fusioncall(id: str, callidx: str, num_calls: str) -> Response:
+    """
+    Pick a specific fusion call for a fusion event.
+
+    Args:
+        id (str): The unique identifier of the fusion event.
+        callidx (str): The index of the fusion call to pick.
+        num_calls (str): The total number of fusion calls.
+
+    Returns:
+        Response: Redirects to the fusion details page after updating the picked call.
+    """
+    store.fusion_handler.pick_fusion(id, callidx, num_calls)
+    return redirect(url_for("rna_bp.show_fusion", id=id))
+
+
+@rna_bp.route("/fusion/hide_fusion_comment/<string:fus_id>", methods=["POST"])
+@login_required
+def hide_fusion_comment(fus_id: str) -> Response:
+    """
+    Hide a comment associated with a fusion event.
+
+    Args:
+        fus_id (str): The unique identifier of the fusion event.
+
+    Returns:
+        Response: Redirects to the variant details page after hiding the comment.
+    """
+    comment_id = request.form.get("comment_id", "MISSING_ID")
+    store.fusion_handler.hide_fus_comment(var_id, comment_id)
+    return redirect(url_for("rna_bp.show_variant", id=var_id))
+
+
+@rna_bp.route("/var/unhide_variant_comment/<string:var_id>", methods=["POST"])
+@login_required
+def unhide_fusion_comment(var_id: str) -> Response:
+    """
+    Unhide a previously hidden comment associated with a fusion event.
+
+    Args:
+        var_id (str): The unique identifier of the fusion event.
+
+    Returns:
+        Response: Redirects to the variant details page after unhiding the comment.
+    """
+    comment_id = request.form.get("comment_id", "MISSING_ID")
+    store.fusion_handler.unhide_fus_comment(var_id, comment_id)
+    return redirect(url_for("rna_bp.show_variant", id=var_id))
+
+
+##### PREVIEW REPORT ####
+@rna_bp.route("/sample/preview_report/<string:id>", methods=["GET", "POST"])
+@login_required
+def generate_rna_report(id, *args, **kwargs):
+    """
+    Generate a preview report for RNA fusion events associated with a sample.
+
+    Args:
+        id (str): The unique identifier of the sample.
+        *args: Additional positional arguments.
+        **kwargs: Additional keyword arguments. If 'pdf' is set, indicates PDF generation.
+
+    Returns:
+        Response: Rendered HTML template for the RNA fusion report preview.
+    """
+    sample = store.sample_handler.get_sample(id)
+
+    if not sample:
+        sample = store.sample_handler.get_sample_with_id(id)  # id = id
+
+    # print (sample)
+    assay = util.common.get_assay_from_sample(sample)
+
+    app.logger.info(f"sample : {sample}")
+
+    fusion_query = {"SAMPLE_ID": str(sample["_id"])}
+    # app.logger.info(f"fusion_query : {fusion_query}")
+
+    fusions = list(store.fusion_handler.get_sample_fusions(fusion_query))
+
+    for fus_idx, fus in enumerate(fusions):
+        # app.logger.info(f"these are fus, {fus_idx} {fus}")
+        (
+            fusions[fus_idx]["global_annotations"],
+            fusions[fus_idx]["classification"],
+        ) = store.fusion_handler.get_fusion_annotations(fusions[fus_idx])
+
+    class_desc = list(
+        app.config.get("REPORT_CONFIG").get("CLASS_DESC").values()
+    )
+    class_desc_short = list(
+        app.config.get("REPORT_CONFIG").get("CLASS_DESC_SHORT").values()
+    )
+    analysis_desc = (
+        app.config.get("REPORT_CONFIG")
+        .get("ANALYSIS_DESCRIPTION", {})
+        .get(assay)
+    )
+
+    # app.logger.info(f"analysis_desc,{analysis_desc}")
+    # app.logger.info(f"fusions,{fusions}")
+    analysis_method = util.common.get_analysis_method(assay)
+    report_header = util.common.get_report_header(assay, sample)
+    report_date = datetime.now().date()
+    pdf = kwargs.get("pdf", 0)
+
+    return render_template(
+        "report_fusion.html",
+        assay=assay,
+        fusions=fusions,
+        report_header=report_header,
+        analysis_method=analysis_method,
+        analysis_desc=analysis_desc,
+        sample=sample,
+        class_desc=class_desc,
+        class_desc_short=class_desc_short,
+        report_date=report_date,
+        pdf=pdf,
+    )
+
+
+@rna_bp.route("/sample/report/pdf/<string:id>")
+@login_required
+def generate_report_pdf(id):
+    """
+    Generate a PDF report for the specified RNA sample.
+
+    Args:
+        id (str): The unique identifier of the RNA sample.
+
+    Returns:
+        Response: A PDF file generated from the RNA sample report.
+    """
+    sample = store.sample_handler.get_sample(id)  # id = name
+
+    if not sample:
+        sample = store.sample_handler.get_sample_with_id(id)
+
+    assay = util.common.get_assay_from_sample(sample)
+
+    # Get report number
+    report_num = 1
+    if "report_num" in sample:
+        report_num = sample["report_num"] + 1
+
+    # PDF file name
+    pdf_file = "static/reports/" + id + "_" + str(report_num) + ".pdf"
+
+    # Generate PDF
+    html = ""
+    html = generate_rna_report(id, pdf=1)
+    HTML(string=html).write_pdf(pdf_file)
+
+    # Add to database
+    store.sample_handler.get_sample(id).update(
+        {"name": id},
+        {
+            "$push": {
+                "reports": {
+                    "_id": ObjectId(),
+                    "report_num": report_num,
+                    "filepath": pdf_file,
+                    "author": current_user.get_id(),
+                    "time_created": datetime.now(),
+                }
+            },
+            "$set": {"report_num": report_num},
+        },
+    )
+
+    # Render it!
+    return render_pdf(HTML(string=html))
+
+
+@rna_bp.route("/multi_class/<id>", methods=["POST"])
+@login_required
+def classify_multi_variant(id: str) -> Response:
+    """
+    Classify multiple variants for a given sample.
+
+    This view processes a POST request containing a list of selected variant IDs and classification actions.
+    It supports applying or removing classification tiers, marking variants as irrelevant or false positive,
+    and updates the database accordingly.
+
+    Args:
+        id (str): The unique identifier of the sample whose variants are being classified.
+
+    Returns:
+        Response: Redirects to the fusion list page after processing the classification actions.
+    """
+
+    action = request.form.get("action")
+
+    variants_to_modify = request.form.getlist("selected_object_id")
+    assay = request.form.get("assay", None)
+    subpanel = request.form.get("subpanel", None)
+    tier = request.form.get("tier", None)
+    irrelevant = request.form.get("irrelevant", None)
+    false_positive = request.form.get("false_positive", None)
+
+    if tier and action == "apply":
+        variants_iter = []
+        for variant in variants_to_modify:
+            var_iter = store.variant_handler.get_variant(str(variant))
+            variants_iter.append(var_iter)
+
+        for var in variants_iter:
+            selectec_csq = var["INFO"]["selected_CSQ"]
+            transcript = selectec_csq.get("Feature", None)
+            gene = selectec_csq.get("SYMBOL", None)
+            hgvs_p = selectec_csq.get("HGVSp", None)
+            hgvs_c = selectec_csq.get("HGVSc", None)
+            hgvs_g = f"{var['CHROM']}:{var['POS']}:{var['REF']}/{var['ALT']}"
+            consequence = selectec_csq.get("Consequence", None)
+            gene_oncokb = store.oncokb_handler.get_oncokb_gene(gene)
+            text = util.bpcommon.create_annotation_text_from_gene(
+                gene, consequence, assay, gene_oncokb=gene_oncokb
+            )
+
+            nomenclature = "p"
+            if hgvs_p != "" and hgvs_p is not None:
+                variant = hgvs_p
+            elif hgvs_c != "" and hgvs_c is not None:
+                variant = hgvs_c
+                nomenclature = "c"
+            else:
+                variant = hgvs_g
+                nomenclature = "g"
+
+            variant_data = {
+                "gene": gene,
+                "assay": assay,
+                "subpanel": subpanel,
+                "transcript": transcript,
+            }
+
+            # Add the variant to the database with class
+            store.annotation_handler.insert_classified_variant(
+                variant, nomenclature, tier, variant_data
+            )
+
+            # Add the annotation text to the database
+            store.annotation_handler.insert_classified_variant(
+                variant, nomenclature, tier, variant_data, text=text
+            )
+            if irrelevant:
+                store.variant_handler.mark_irrelevant_var(var["_id"])
+    elif false_positive:
+        if action == "apply":
+            for variant in variants_to_modify:
+                store.variant_handler.mark_false_positive_var(variant)
+        elif action == "remove":
+            for variant in variants_to_modify:
+                store.variant_handler.unmark_false_positive_var(variant)
+    elif irrelevant:
+        if action == "apply":
+            for variant in variants_to_modify:
+                store.variant_handler.mark_irrelevant_var(variant)
+        elif action == "remove":
+            for variant in variants_to_modify:
+                store.variant_handler.unmark_irrelevant_var(variant)
+    return redirect(url_for("rna_bp.list_fusions", id=id))