--- conflicted
+++ resolved
@@ -2,237 +2,6 @@
 
 {% block body %}
 
-<<<<<<< HEAD
-{% set sel_fus = (fusion.calls|selectattr('selected', 'equalto', 1) |list)[0] %}
-
-<div class="flex w-full h-full overflow-hidden ">
-
-  <!-- Fusion Info left side bar -->
-  <aside class="w-80 bg-transparent text-black flex flex-col overflow-y-auto shadow-lg rounded-lg mr-2 ml-1 left-0 h-full border-r-2 border-t-2 border-brown-400">
-	
-	  <!-- Variant Wall -->
-    <div class="flex justify-center items-center bg-gradient-to-b from-brown-300 to-brown-200 py-2 rounded-t-md shadow-lg">
-    <img src="{{ url_for('static', filename='icons/heroicons_outline_24/bookmark.svg') }}" alt="Tag Icon" class="w-4 h-4 mr-2 opacity-80">
-      <h2 class="text-sm font-semibold capitalize tracking-wide text-black">Fusion Info</h2>
-	  </div>
-
-	  <!-- Table Container -->
-    <div class="overflow-auto shadow-lg bg-transparent p-0">
-      <table class="table-auto bg-blue-50 w-full text-xs text-black border-collapse">
-        <tbody class="break-all">
-          <tr class="hover:bg-brown-100 shadow-md rounded-lg">
-            <th class="p-1 font-semibold text-left w-1/2">Gene 1 (5'):</th>
-            <td class="p-1 text-right font-medium"><a target="_blank" href="http://www.cbioportal.org/ln?q={{ fusion.gene1 }}" class="text-blue-600 underline">{{ fusion.gene1 }}</a>
-          </tr>
-          <tr class="hover:bg-brown-100 shadow-md rounded-lg">
-            <th class="p-1 font-semibold text-left w-1/2">Gene 2 (3'):</th>
-            <td class="p-1 text-right font-medium"><a target="_blank" href="http://www.cbioportal.org/ln?q={{ fusion.gene2 }}" class="text-blue-600 underline">{{ fusion.gene2 }}</a>
-          </tr>
-          <tr class="hover:bg-brown-100 shadow-md rounded-lg">
-            <th class="p-1 font-semibold text-left w-1/2">Breakpoint:</th>
-            <td class="p-1 text-right font-medium">{{sel_fus.breakpoint1}}<br>{{sel_fus.breakpoint2}}
-          </tr>
-          <tr class="hover:bg-brown-100 shadow-md rounded-lg">
-            <th class="p-1 font-semibold text-left w-1/2">Chromosome:</th>
-            <td class="p-1 text-right font-medium">
-          </tr>
-          <tr class="hover:bg-brown-100 shadow-md rounded-lg">
-            <th class="p-1 font-semibold text-left w-1/2">Mitelman:</th>
-            <td class="p-1 text-right font-medium"><a target="_blank" href="https://mitelmandatabase.isb-cgc.org/mb_search" class="text-blue-600 underline">link</a>
-          </tr>
-          <tr class="hover:bg-brown-100 shadow-md rounded-lg">
-            <th class="p-1 font-semibold text-left w-1/2">Atlas of GCOH:</th>
-            <td class="p-1 text-right font-medium"><a href="https://pubmed.ncbi.nlm.nih.gov/?term={{fusion.gene1}}%09{{fusion.gene2}}&btnG=Google+Search&domains=atlasgeneticsoncology.org&sitesearch=atlasgeneticsoncology.org&btnI" target="_blank" class="text-blue-500 hover:underline text-s">link</a></td>
-          </tr>
-          <tr class="hover:bg-brown-100 shadow-md rounded-lg">
-            <th class="p-1 font-semibold text-left w-1/2">Pubmed:</th>
-            <td class="p-1 text-right font-medium"><a target="_blank" href="https://pubmed.ncbi.nlm.nih.gov/?term={{fusion.gene1}}%3A%3A{{fusion.gene2}}" class="text-blue-600 underline">{{fusion.gene1}}::{{fusion.gene2}}</a></td>
-          </tr>
-        </tbody>
-      </table>
-	  </div>
-  </aside>
-
-  <main class="flex-1 bg-transparent overflow-y-auto py-2 px-1 flex flex-col">Selected_variants
-    
-    <!-- sample info -->
-    {% include "sample_meta_rna_info.html" %}
-
-    <!-- Tiering info -->
-    <section class="bg-gray-100 p-2 my-2 flex flex-wrap justify-between w-full shadow-lg rounded-xl relative gap-2 z-0 border-l-8 border-r-8 border-purple-400 whitespace-normal break-all" id="variant-info">
-
-      <!-- Variant Info Left Section -->
-      <div class="flex flex-col ml-2 mr-4">
-        <h2 class="text-base font-bold">{{ fusion.gene1 }}-{{ fusion.gene2}}</h2>
-      </div>
-
-      <!-- Right Section Tier info --> <!-- Change this with tooltip -->
-      <div class="flex flex-col text-right ml-2 mr-4 overflow-x-auto">
-        <h2 class="text-base font-bold pb-1">
-          Classify Variant
-        </h2>
-        <div class="flex flex-wrap items-center justify-end">
-          <!-- Tier Buttons -->
-          <form action="{{ url_for('dna_bp.classify_variant', id=fusion._id) }}" method="post">
-            <input type="hidden" name="gene1" value="{{ fusion.gene1 }}">
-						<input type="hidden" name="gene2" value="{{ fusion.gene2 }}">
-						<input type="hidden" name="fusionpoints" value="{{sel_fus.breakpoint1}}^{{sel_fus.breakpoint2}}">
-
-            <input class="m-1 text-black text-sm px-3 py-1.5 rounded-md shadow-lg cursor-pointer cursor-pointer whitespace-normal break-all {% if classification.class != 1 %} bg-gray-300 transition-all duration-300 ease-in-out transform hover:translate-y-1 hover:bg-orange-500 {% else %} cursor-not-allowed font-bold text-white bg-tier{{ classification.class }} {% endif %}"  id="tier1" type="submit" value="Tier I" name="tier1" title="Tier I: Strong Clinical Significance">
-
-            <input class="m-1 text-black text-sm px-3 py-1.5 rounded-md shadow-lg cursor-pointer whitespace-normal break-all {% if classification.class != 2 %} bg-gray-300 hover:bg-yellow-400 transition-all duration-300 ease-in-out transform hover:translate-y-1 {% else %} cursor-not-allowed font-bold text-white bg-tier{{ classification.class}} {% endif %}" id="tier2" type="submit" name="tier2" value="Tier II" title="Tier II: Potential Clinical Significance">
-
-            <input class="m-1 text-black text-sm px-3 py-1.5 rounded-md shadow-lg cursor-pointer whitespace-normal break-all {% if classification.class != 3 %} bg-gray-300 hover:bg-blue-500 transition-all duration-300 ease-in-out transform hover:translate-y-1 {% else %} cursor-not-allowed font-bold text-white bg-tier{{ classification.class}} {% endif %}" id="tier3" type="submit" name="tier3" value="Tier III" title="Tier III: Unknown Clinical Significance">
-
-            <input class="m-1 text-black text-sm px-3 py-1.5 rounded-md shadow-lg  cursor-pointer whitespace-normal break-all {% if classification.class != 4 %}bg-gray-300 hover:bg-green-600 transition-all duration-300 ease-in-out transform hover:translate-y-1 {% else %} cursor-not-allowed font-bold text-white bg-tier{{ classification.class}} {% endif %}" id="tier4" type="submit" name="tier4" value="Tier IV" title="Tier IV: Benign">
-          </form>
-
-          <!-- Remove Tier Info -->
-          {% if classification.class != 999 %}
-          <form id="form" action="{{ url_for('dna_bp.remove_classified_variant', id=fusion._id) }}" method="post" class="inline-flex items-center space-x-2" >
-            <input type="hidden" name="gene1" value="{{ fusion.gene1 }}">
-            <input type="hidden" name="gene2" value="{{ fusion.gene2 }}">
-            <input type="hidden" name="fusionpoints" value="{{sel_fus.breakpoint1}}^{{sel_fus.breakpoint2}}">
-            {% if 'assay' in classification %}
-              <button id="remove" class="border-0 w-9 p-2 rounded-lg m-1 shadow-lg cursor-pointer" title="Remove {{assay}} classifications" type="submit" onclick="return confirm('This will remove all tiering for {{assay}}, proceed?')">❌</button>
-              {% elif 'admin' in current_user.get_groups() %}
-              <button id="remove" class="border-0 w-9 p-2 rounded-lg m-1 shadow-lg cursor-pointer" title="Remove historic non-assay classifications" type="submit" onclick="return confirm('This will remove all tiering for historic tiering without assays assigned, proceed?')">❌</button>
-              {% endif %}
-          </form>
-          {% endif %}
-        </div>
-      </div>
-    </section>
-
-
-    <!-- Fusion Action info -->
-    <section class="relative z-0 mt-2 ml-1 bg-gray-100 py-2 px-4 shadow-lg rounded-xl border-l-8 border-r-8 border-blue-400" id="variant-actions-buttons">
-      <div class="flex justify-between items-center">
-        <h2 class="text-sm font-semibold text-gray-800">FusionActions</h2>
-
-        <div class="flex gap-2">
-          <!-- False Positive Button -->
-          {% if fusion.fp == true %}
-            <form action="{{ url_for('rna_bp.unmark_false_fusion', id=fusion._id) }}" method="post">
-              <input class="bg-yellow-300 text-black text-xs px-4 py-2 rounded-md shadow hover:bg-yellow-200 transition-all cursor-pointer" type="submit" name="mark_fp" value="Unmark False Positive">
-            </form>
-          {% else %}
-            <form action="{{ url_for('rna_bp.mark_false_fusion', id=fusion._id) }}" method="post">
-              <input class="bg-gray-300 text-black text-xs px-4 py-2 rounded-md shadow hover:bg-yellow-100 transition-all cursor-pointer" type="submit" name="mark_fp" value="Mark as False Positive">
-            </form>
-          {% endif %}
-        </div>
-      </div>
-    </section>
-
-    <!-- Fusion Comment and picking and fusion info -->
-    <section class="bg-transparent p-2 my-2 flex flex-wrap items-start relative gap-4" id="snv-information-cards">
-
-
-        <!-- Comment box -->
-        {% if current_user.get_role() != "readonly" %}
-        <div class="bg-white shadow-lg border-l-8 border-indigo-400 rounded-xl max-w-xl w-full" id="commenting-box-card">
-          <h2 class="text-sm font-semibold bg-indigo-100 text-gray-800 p-2 rounded-t-xl border-b border-gray-300">Add new comment/annotation</h2>
-          <div id="commenting_box" class="rounded-b-xl p-4">
-            <form action="{{ url_for('dna_bp.add_variant_comment', id=fusion._id) }}" method="post">
-              <textarea id="comment_textarea" name="text" placeholder="Enter variant comment/annotation..." class="w-full h-24 p-2 border border-gray-300 rounded-md focus:bg-yellow-100 mb-4 resize-y"></textarea>
-              <input type="hidden" name="gene1" value="{{ fusion.gene1 }}">
-              <input type="hidden" name="gene2" value="{{ fusion.gene2 }}">
-              <input type="hidden" name="fusionpoints" value="{{sel_fus.breakpoint1}}^{{sel_fus.breakpoint2}}">
-              <div class="flex items-center justify-between">
-                <input type="submit" value="Save" class="bg-blue-500 text-white px-4 py-2 rounded-md shadow hover:bg-blue-600 transition">
-                <label class="inline-flex items-center text-sm text-gray-700 ml-4">
-                  <input type="checkbox" name="global" value="global" class="form-checkbox text-blue-500">
-                  <span class="ml-2">Use as global annotation</span>
-                </label>
-              </div>
-            </form>
-          </div>
-        </div>
-
-      <!--Indidivual fusioncaller info -->
-      <div class="bg-white shadow-lg border-l-8 mt-4 rounded-xl max-w-full w-full mt-4 p-4 overflow-x-auto">
-        <h2 class="text-sm font-semibold bg-green-100 text-gray-800 px-4 py-2 rounded-t-xl border border-b-0 border-gray-300">
-          Fusion calls from different fusioncallers
-        </h2>
-      
-        <div class="overflow-x-auto shadow-md rounded-b-lg border border-gray-300">
-          <table class="w-full text-xs text-gray-800 table-auto" id="fusions-callers-table">
-            <thead class="bg-yellow-100 capitalize tracking-wide">
-              <tr class="border-b border-gray-800 text-left">
-                <th class="px-2 py-3 font-semibold">Gene 1</th>
-                <th class="px-2 py-3 font-semibold">Gene 2</th>
-                <th class="px-2 py-3 font-semibold">Breakpoints</th>
-                <th class="px-2 py-3 font-semibold">Effect</th>
-                <th class="px-2 py-3 font-semibold">Spanning Pairs</th>
-                <th class="px-2 py-3 font-semibold">Spanning Reads</th>
-                <th class="px-2 py-3 font-semibold">Longest Anchor</th>
-                <th class="px-2 py-3 font-semibold">Caller</th>
-                <th class="px-2 py-3 font-semibold">Description</th>
-                <th class="px-2 py-3 font-semibold">Status</th>
-              </tr>
-            </thead>
-            <tbody>
-              <tbody x-data="{ expandedRow: null }">
-
-              {% for call in fusion.calls %}
-                <tr class="{% if call.selected == 1 %}bg-yellow-100 hover:bg-green-100 font-semibold{% else %}hover:bg-gray-100{% endif %} border-t border-gray-300">
-                  <td class="px-2 py-2">{{ fusion.gene1 }}</td>
-                  <td class="px-2 py-2">{{ fusion.gene2 }}</td>
-                  <td class="px-2 py-2 whitespace-nowrap">{{ call.breakpoint1 }}<br>{{ call.breakpoint2 }}</td>
-                  <td class="px-2 py-2">{{ call.effect }}</td>
-                  <td class="px-2 py-2">{{ call.spanpairs }}</td>
-                  <td class="px-2 py-2">{{ call.spanreads }}</td>
-                  <td class="px-2 py-2">{{ call.longestanchor }}</td>
-                  <td class="px-2 py-2">{{ call.caller }}</td>
-                  <td class="px-2 py-2 w-60 align-top">
-                  {% if call.desc %}
-                    <div class="space-y-1">
-                      <div x-show="expandedRow !== {{ loop.index }}" x-cloak>
-                        {{ call.desc | format_fusion_desc_few(1) | safe }}
-                        <button 
-                          @click="expandedRow = {{ loop.index }}"
-                          class="text-blue-500 text-xs underline ml-1 focus:outline-none">Show more</button>
-                      </div>
-                      <div x-show="expandedRow === {{ loop.index }}" x-cloak>
-                        {{ call.desc | format_fusion_desc | safe }}
-                        <button 
-                          @click="expandedRow = null"
-                          class="text-blue-500 text-xs underline ml-1 focus:outline-none">Show less</button>
-                      </div>
-                    </div>
-                  {% else %}
-                    <span class="italic text-gray-400">No description</span>
-                  {% endif %}
-                  </td>
-                  
-                  <td class="px-2 py-2 text-center">
-                    {% if call.selected == 1 %}
-                      <span class="text-green-700 font-bold">Selected</span>
-                    {% else %}
-                      <a href="{{ url_for('rna_bp.pick_fusioncall', id=fusion._id, callidx=loop.index, num_calls=fusion.calls|length) }}"
-                        class="text-blue-500 hover:underline text-sm">Pick</a>
-                    {% endif %}
-                  </td>
-                </tr>
-                
-              {% endfor %}
-            </tbody>
-          </table>
-        </div>
-      </div>
-
-
-
-
-
-      {% endif %}
-    </section>
-
-  </main>
-
-
-=======
 <div class="container mx-auto p-5">
 	<div class="bg-white border-b border-gray-300 py-4">
 		<div class="flex justify-between items-center">
@@ -543,7 +312,6 @@
 				
 		</div>		
 	</center>
->>>>>>> cab4e254
 </div>
 
 
