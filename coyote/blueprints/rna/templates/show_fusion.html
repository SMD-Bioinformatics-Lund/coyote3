{% extends "layout.html" %}

{% block body %}

<div class="container mx-auto p-5">
	<div class="bg-white border-b border-gray-300 py-4">
		<div class="flex justify-between items-center">
			<!-- Left Side: Sample and Type -->
			<div class="flex items-center space-x-4">
				<div>
					<span class="text-s font-semibold text-gray-800">Sample:</span>
					<a href="{{ url_for('rna_bp.list_fusions', id=sample.name) }}" class="text-blue-500 hover:underline text-lg">{{ sample.name }}</a>
				  </div>
			</div>

      		<!-- Right Side: Variant Actions -->
      		{% if current_user.role != "readonly" %}
      		<div class="flex items-center space-x-4">
        		{% if fusion.fp == true %}
          		<form action="{{ url_for('rna_bp.unmark_false_fusion', id=fusion._id) }}" method="post">
            		<input class="bg-green-600 text-black py-2 px-4 rounded-md shadow-md cursor-pointer hover:bg-green-700" type="submit" name="mark_fp" value="Unmark false positive">
          		</form>
				{% else %}
				<form action="{{ url_for('rna_bp.mark_false_fusion', id=fusion._id) }}" method="post">
					<input class="bg-purple-600 text-white py-2 px-4 rounded-md shadow-md cursor-pointer hover:bg-purple-700" type="submit" name="mark_fp" value="Mark as false positive">
				  </form>
        		{% endif %}
			</div>
			{% endif %}
		</div>
	</div>



	<center>

		<div class="flex flex-wrap">
			<!-- id="var_main" -->
			<div class="w-full md:w-1/2 p-2">
				<div class="bg-white shadow-md rounded-lg p-4 m-5">
					{% set sel_fus = (fusion.calls|selectattr('selected', 'equalto', 1) |list)[0] %}
					<!-- Fusion informaation and partner genes -->
					<h2 class="text-base font-semibold mb-4 bg-blue-400 p-2 rounded">Fusion Info</h2>
					<table class="w-full table-auto text-s table">
						<tbody>
							<tr class="hover:bg-purple-50">
								<td class="py-2 px-3 border-b border-gray-300"> Gene 1 (5'):</td>
								<td class="py-2 px-3 border-b border-gray-300"> {{ fusion.gene1 }}</td>
							</tr>
							<tr class="hover:bg-purple-50">
								<td class="py-2 px-3 border-b border-gray-300"> Gene 2 (3'):</td>
								<td class="py-2 px-3 border-b border-gray-300"> {{ fusion.gene2 }}</td>
							</tr>
							<tr class="hover:bg-purple-50">
								<td class="py-2 px-3 border-b border-gray-300"> Atlas of GCOH:</td>
								<td class="py-2 px-3 border-b border-gray-300"> <a href="https://www.google.com/search?ie=UTF-8&oe=UTF-8&q={{fusion.gene1}}%09{{fusion.gene2}}&btnG=Google+Search&domains=atlasgeneticsoncology.org&sitesearch=atlasgeneticsoncology.org&btnI" target="_blank" class="text-blue-500 hover:underline text-s">link</a></td>
							</tr>
						</tbody>
					</table>
				</div>

			</div>

			<!--Variant Claissification -->
			<div class="w-full md:w-1/2 p-2">
				<div class="bg-white shadow-md rounded-lg p-4 m-5">
					<h2 class="text-base font-semibold mb-4 bg-blue-400 p-2 rounded">Variant Classification</h2>
					<div class="w-full p-2 border mb-1 bg-gray-50">
						<!--  id="classification" -->
						<div class="p-2 mb-1 bg-white text-center text-xs font-semibold border divide-gray-400" id="desc{{ classification.class }}">
						<!-- class="class_desc"  id="desc{{ classification.class }}" -->
						{% if classification.class == 1 %}
							Variant with strong clinical significance
						{% elif classification.class == 2 %}
							Variant with potential clinical significance
						{% elif classification.class == 3 %}
							Variant of unknown clinical significance
						{% elif classification.class == 4 %}
							Variant deemed benign or likely benign
						{% elif classification.class == 999 %}
							The variant has not been classified
						  {% endif %}
						</div>
						{% if current_user.role != "readonly" %}
						<form id="form" action="{{ url_for('dna_bp.classify_variant', id=fusion._id) }}" method="post" class="inline-flex items-center space-x-2">
							<input type="hidden" name="gene1" value="{{ fusion.gene1 }}">
							<input type="hidden" name="gene2" value="{{ fusion.gene2 }}">
							<input type="hidden" name="fusionpoints" value="{{sel_fus.breakpoint1}}^{{sel_fus.breakpoint2}}">
							<div class="pt-2 pr-2 pb-1 pl-1">
								Tier:
							</div>
							<button id="tier1" class="border-0 w-9 p-2 rounded-lg m-1 shadow-lg cursor-pointer {% if classification.class == 999 %}a{% elif classification.class == 1 %}font-bold shadow-lg{% else %}bg-white opacity-50{% endif %}" title="Variants with strong clinical significance" type="submit" name="tier1">I</button>
							<button id="tier2" class="border-0 w-9 p-2 rounded-lg m-1 shadow-lg cursor-pointer {% if classification.class == 999 %}a{% elif classification.class == 2 %}font-bold shadow-lg{% else %}bg-white opacity-50{% endif %}" title="Variants with potential clinical significance" type="submit" name="tier2">II</button>
							<button id="tier3" class="border-0 w-9 p-2 rounded-lg m-1 shadow-lg cursor-pointer {% if classification.class == 999 %}a{% elif classification.class == 3 %}font-bold shadow-lg{% else %}bg-white opacity-50{% endif %}" title="Variants of unknown clinical significance" type="submit" name="tier3">III</button>
							<button id="tier4" class="border-0 w-9 p-2 rounded-lg m-1 shadow-lg cursor-pointer {% if classification.class == 999 %}a{% elif classification.class == 4 %}font-bold shadow-lg{% else %}bg-white opacity-50{% endif %}" title="Variants deemed benign or likely benign" type="submit" name="tier4">IV</button>
						</form>
						<form id="form" action="{{ url_for('dna_bp.remove_classified_variant', id=fusion._id) }}" method="post" class="inline-flex items-center space-x-2" >
							<input type="hidden" name="gene1" value="{{ fusion.gene1 }}">
							<input type="hidden" name="gene2" value="{{ fusion.gene2 }}">
							<input type="hidden" name="fusionpoints" value="{{sel_fus.breakpoint1}}^{{sel_fus.breakpoint2}}">
							{% if 'assay' in classification %}
								<button id="remove" class="border-0 w-9 p-2 rounded-lg m-1 shadow-lg cursor-pointer" title="Remove {{assay}} classifications" type="submit" onclick="return confirm('This will remove all tiering for {{assay}}, proceed?')">❌</button>
							  {% elif 'admin' in current_user.groups %}
								<button id="remove" class="border-0 w-9 p-2 rounded-lg m-1 shadow-lg cursor-pointer" title="Remove historic non-assay classifications" type="submit" onclick="return confirm('This will remove all tiering for historic tiering without assays assigned, proceed?')">❌</button>
							  {% endif %}
						</form>
						{% endif %}
					</div>
				</div>
			</div>

		</div>
			
		<div class="container mx-auto px-12 py-12 overflow-auto">
			<!--Indidivual fusioncaller info -->
			<div class="float-right max-w-screen-800 w-full">
				<div class="float-right max-w-screen-800 w-full bg-white shadow-md rounded-lg p-4 m-5 overflow-auto">
					<!--  id="fus_moreinfo -->
					<h2 class="text-base font-semibold mb-4 bg-green-300 p-2 rounded">Fusion calls from different fusioncallers</h2>
					<table class="w-full table-auto text-xs">
						<thead><tr>
							<th class="px-2 py-2 border-b-2 text-center uppercase font-semibold">Gene 1</th>
							<th class="px-2 py-2 border-b-2 text-center uppercase font-semibold">Gene 2</th>
							<th class="px-2 py-2 border-b-2 text-center uppercase font-semibold">Breakpoints</th>
							<th class="px-2 py-2 border-b-2 text-center uppercase font-semibold">Effect</th>
							<th class="px-2 py-2 border-b-2 text-center uppercase font-semibold">Spanning pairs</th>
							<th class="px-2 py-2 border-b-2 text-center uppercase font-semibold">Spanning reads</th>
							<th class="px-2 py-2 border-b-2 text-center uppercase font-semibold">Longest anchor</th>
							<th class="px-2 py-2 border-b-2 text-center uppercase font-semibold">Caller</th>
							<th class="px-2 py-2 border-b-2 text-center uppercase font-semibold">Description</th>
							<th class="px-2 py-2 border-b-2 text-center uppercase font-semibold">Status</th>
							</tr></thead>
						<tbody>
						{% for call in fusion.calls %}
							{% if call.selected == 1 %}
								<tr class="bg-yellow-100 hover:bg-green-100 font-semibold">
							{% endif %}
							<td class="px-2 py-2 border-b">{{fusion.gene1}}</td>
							<td class="px-2 py-2 border-b">{{fusion.gene2}}</td>
							<td class="px-2 py-2 border-b">{{call.breakpoint1}}<br>{{call.breakpoint2}}</td>
							<td class="px-2 py-2 border-b">{{call.effect}}</td>
							<td class="px-2 py-2 border-b">{{call.spanpairs}}</td>
							<td class="px-2 py-2 border-b">{{call.spanreads}}</td>
							<td class="px-2 py-2 border-b">{{call.longestanchor}}</td>
							<td class="px-2 py-2 border-b">{{call.caller}}</td>
							<td class="px-2 py-2 border-b">{{ call.desc|format_fusion_desc|safe }}</td>
							<td class="px-2 py-2 border-b">
							{% if call.selected == 1 %}  
								<b>selected</b>
							{% else %}
								<a href="{{ url_for('rna_bp.pick_fusioncall', id=fusion._id, callidx=loop.index, num_calls =fusion.calls|length ) }}" class="text-blue-500 hover:underline text-s">pick</a>
							{% endif %}
							</td></tr>{% endfor %}
						</tbody>
					</table>
				</div>
			</div>
		
		</div>

		<div class="flex flex-wrap">
			<!-- Add comment-->
<<<<<<< HEAD
			{% if current_user.get_role() != "readonly" %}
			<div class="w-full md:w-1/2 p-2">
=======
			{% if current_user.role != "readonly" %}
			<div class="w-full md:w-1/4 p-2">
>>>>>>> 70848758
				<div class="bg-white shadow-md rounded-lg p-4 m-5">
					<h2 class="text-base font-semibold mb-4 bg-blue-400 p-2 rounded">Add new comment/annotation</h2>
					<div id="commenting_box" class="w-full bg-gray-50 border border-gray-300 p-4 rounded-md">
					  <form action="{{ url_for('dna_bp.add_variant_comment', id=fusion._id) }}" method="post">
						<textarea id="comment_textarea" name="text" placeholder="Enter variant comment/annotation..." class="w-full h-20 p-1 border border-gray-300 rounded-md focus:bg-yellow-100 mb-4"></textarea><br>
						
						<input type="hidden" name="gene1" value="{{ fusion.gene1 }}">
						<input type="hidden" name="gene2" value="{{ fusion.gene2 }}">
						<input type="hidden" name="fusionpoints" value="{{sel_fus.breakpoint1}}^{{sel_fus.breakpoint2}}">
  
						<input type="submit" value="Save" class="bg-blue-500 text-white py-2 px-4 rounded-md cursor-pointer shadow-md">&nbsp;&nbsp;
						<label class="inline-flex items-center">
						  <input type="checkbox" name="global" value="global" class="form-checkbox text-blue-500">
						  <span class="ml-2">Use as global annotation</span>
						</label>
  
					  </form>
					</div>
				</div>
			</div>
			{% endif %}


			<!-- Variant Comments -->
<<<<<<< HEAD
			{% if current_user.get_role() != "readonly" %}
			<div class="w-full md:w-1/2 p-2">
=======
			{% if current_user.role != "readonly" %}
			<div class="w-full md:w-1/4 p-2">
>>>>>>> 70848758
				<div class="bg-white shadow-md rounded-lg p-4 m-5">
					<h2 class="text-base font-semibold mb-4 bg-blue-400 p-2 rounded">Variant Specific Comments</h2>
					<table class="w-full table-auto text-xs">
					  <thead>
						<tr>
						  <th class="px-2 py-2 border-b-2 text-center uppercase font-semibold">Who</th>
						  <th class="px-2 py-2 border-b-2 text-center uppercase font-semibold">Comment</th>
						  <th class="px-2 py-2 border-b-2 text-center uppercase font-semibold">Hide/Unhide</th>
						</tr>
					  </thead>
					  <tbody>
						{% for comment in fusion.comments|sort(attribute='time_created', reverse=True) %}
						  {% if comment.hidden != 1 %}
							<tr class="hover:bg-blue-50">
						  {% else %}
							<tr class="bg-red-100 hover:bg-red-200 opacity-30 hidden hidden_comment">
						  {% endif %}
						  <td class="align-top py-2 px-4 border-b border-gray-300 text-gray-800 text-left whitespace-nowrap">{{ comment.author }}<br><small>{{ comment.time_created|human_date }}</small></td>
						  <td class="align-top py-2 px-4 border-b border-gray-300 text-gray-800 text-left" onclick="addText(event)">
							{{ comment.text|format_comment|safe }}
						  </td>
						  <td class="align-top py-2 px-4 border-b border-gray-300 text-gray-800 text-left">
							{% if comment.hidden != 1 %}
							  <form action="{{ url_for('rna_bp.hide_fusion_comment', fus_id=fusion._id) }}" method="post">
								<input type="hidden" name="comment_id" value="{{ comment._id }}">
								<input id="hide_comment" type="image" class="w-5" src="{{ url_for('static', filename='images/delete.png') }}">
							  </form>
							{% else %}
							  <form action="{{ url_for('rna_bp.unhide_fusion_comment', fus_id=fusion._id) }}" method="post">
								<input type="hidden" name="comment_id" value="{{ comment._id }}">
								<input id="unhide_comment" type="image" class="w-5" src="{{ url_for('static', filename='images/unhide.png') }}">
							  </form>
							{% endif %}
						  </td>
						</tr>
						{% endfor %}
						{% if hidden_comments %}
						  <tr>
							<td colspan=4 class="py-2 px-4 border-t border-gray-300 text-center text-sm text-gray-800">
							  <a href="javascript:void(0)" onclick="switchVisibility_comments('hidden_comment')">Show/hide deleted comments</a>
							</td>
						  </tr>
						{% endif %}
					  </tbody>
					</table>
				</div>
			</div>
			{% endif %}
		</div>


		<div class="container mx-auto px-12 py-12 overflow-auto">

	        <!-- Variant Annotations Information Assay -->
			{% if annotations_interesting|length > 0 %}
			<div class="float-left max-w-screen-350 w-full bg-white shadow-md rounded-lg p-4 m-5">
			  <h2 class="text-base font-semibold mb-4 bg-blue-300 p-2 rounded">Variant Annotations (assay)</h2>
			  <table class="w-full table-auto text-xs">
				<thead>
				  <tr>
					<th class="px-2 py-2 border-b-2 text-center uppercase font-semibold">Who</th>
					<th class="px-2 py-2 border-b-2 text-center uppercase font-semibold">Annotation</th>
					<th class="px-2 py-2 border-b-2 text-center uppercase font-semibold">Assay</th>
				  </tr>
				</thead>
				<tbody>
				  {% for assay_sub, key in annotations_interesting.items() %}
					<tr class="bg-green-200">
					  <td class="px-2 py-2 border-b">
						{{ key.author }}<br><small>{{ key.time_created|human_date }}</small>
					  </td>
					  <td class="px-2 py-2 border-b" onclick="addText(event)">{{ key.text|format_comment|safe }}</td>
					  {% if "assay" in key %}
						<td class="px-2 py-2 border-b">
						  {{key.assay}}<br><small>{{key.subpanel}}</small>
						</td>
					  {% else %}
						<td class="px-2 py-2 border-b">historic</td>
					  {% endif %}
					</tr>
				  {% endfor %}
				</tbody>
			  </table>
			</div>
		  	{% endif %}

			<!-- Variant Annotations Information All -->

			{% if annotations|length > 0 %}
			<div class="float-left w-full bg-white shadow-md rounded-lg p-4 m-5">
			  <h2 class="text-base font-semibold mb-4 bg-blue-300 p-2 rounded">Variant Annotations (all)</h2>
			  <table class="w-full table-auto text-xs">
				<thead>
				  <tr>
					<th class="px-2 py-2 border-b-2 text-center uppercase font-semibold">Who</th>
					<th class="px-2 py-2 border-b-2 text-center uppercase font-semibold">Annotation</th>
					<th class="px-2 py-2 border-b-2 text-center uppercase font-semibold">Assay</th>
				  </tr>
				</thead>
				<tbody>
				  {% for anno in annotations|sort(attribute='time_created', reverse=True) %}
					{% if current_user.role != "readonly" or loop.first == True %}
					  <tr class="hover:bg-blue-50">
						<td class="px-2 py-2 border-b">
						  {{ anno.author }}<br><small>{{ anno.time_created|human_date }}</small>
						</td>
						<td class="px-2 py-2 border-b" onclick="addText(event)">
						  {{ anno.text|format_comment|safe }}
						</td>
						{% if "assay" in anno %}
						  <td class="px-2 py-2 border-b">
							{{anno.assay}}<br><small>{{anno.subpanel}}</small>
						  </td>
						{% else %}
						  <td class="px-2 py-2 border-b">historic</td>
						{% endif %}
					  </tr>
					{% endif %}
				  {% endfor %}
				</tbody>
			  </table>
			</div>
		  	{% endif %}
		  	
				
		</div>		
	</center>
</div>


  <script type="text/javascript">
    $("#test").select2();

    window.onload = function() {
      $('[data-autoclick="true"]').click();
      $('[data-autoclick="true"]').click();
    };
   
    function switchVisibility(class_name) {
      var hide_class = "hidden";
      var elems = document.getElementsByClassName(class_name);

      for (var i = 0; i < elems.length; i++) {
        if( elems[i].classList.contains(hide_class) ) {
	  elems[i].classList.remove(hide_class);
	}
	else {
	  elems[i].classList.add(hide_class);
	}
      }
    }
			
  function switchVisibility_comments(class_name) {
    var hide_class = "hidden";

    var elems = document.getElementsByClassName(class_name);

    for (var i = 0; i < elems.length; i++) {
      if( elems[i].classList.contains(hide_class) ) {
        elems[i].classList.remove(hide_class);
      }
      else {
        elems[i].classList.add(hide_class);
      }
    }
  }


  function addText(event) {
    var targ = event.target || event.srcElement;
    document.getElementById("comment_textarea").value = targ.textContent || targ.innerText;
  }
			
  </script>
 

{% endblock %} <|MERGE_RESOLUTION|>--- conflicted
+++ resolved
@@ -160,13 +160,8 @@
 
 		<div class="flex flex-wrap">
 			<!-- Add comment-->
-<<<<<<< HEAD
-			{% if current_user.get_role() != "readonly" %}
-			<div class="w-full md:w-1/2 p-2">
-=======
 			{% if current_user.role != "readonly" %}
 			<div class="w-full md:w-1/4 p-2">
->>>>>>> 70848758
 				<div class="bg-white shadow-md rounded-lg p-4 m-5">
 					<h2 class="text-base font-semibold mb-4 bg-blue-400 p-2 rounded">Add new comment/annotation</h2>
 					<div id="commenting_box" class="w-full bg-gray-50 border border-gray-300 p-4 rounded-md">
@@ -191,13 +186,8 @@
 
 
 			<!-- Variant Comments -->
-<<<<<<< HEAD
-			{% if current_user.get_role() != "readonly" %}
-			<div class="w-full md:w-1/2 p-2">
-=======
 			{% if current_user.role != "readonly" %}
 			<div class="w-full md:w-1/4 p-2">
->>>>>>> 70848758
 				<div class="bg-white shadow-md rounded-lg p-4 m-5">
 					<h2 class="text-base font-semibold mb-4 bg-blue-400 p-2 rounded">Variant Specific Comments</h2>
 					<table class="w-full table-auto text-xs">
