<<<<<<< HEAD
import re
import subprocess
from collections import defaultdict
from datetime import datetime
from math import floor, log10

from bson.objectid import ObjectId
from flask import current_app as app
from flask_login import current_user

from coyote.util.common_utility import CommonUtility
=======
#  Copyright (c) 2025 Coyote3 Project Authors
#  All rights reserved.
#
#  This source file is part of the Coyote3 codebase.
#  The Coyote3 project provides a framework for genomic data analysis,
#  interpretation, reporting, and clinical diagnostics.
#
#  Unauthorized use, distribution, or modification of this software or its
#  components is strictly prohibited without prior written permission from
#  the copyright holders.
#

"""
This file contains utility functions and classes for RNA blueprint processing,
including helpers for fusion gene list creation, effect translation, and fusion caller extraction.
It is part of the Coyote3 genomic data analysis framework.
"""
>>>>>>> 233c75de


class RNAUtility:
    """
    Utility class for RNA blueprint processing.

    Provides static methods to create fusion gene lists, translate effect names,
    and extract fusion callers from provided input lists. These utilities are
    used in the Coyote3 genomic data analysis framework to assist with RNA
    fusion gene analysis and reporting.
    """

    # TODO: Incomplete functionality, needs to be completed with actual fusion lists and effects.
    @staticmethod
    def create_fusiongenelist(list_names):
        """
        Creates a list of fusion genes from the provided list of fusion gene list names.

        Args:
            list_names (list of str): List of fusion gene list names, each expected to be in the format 'prefix_listname'.

        Returns:
            list: Combined list of fusion genes from the specified lists, excluding 'FCknown' and 'mitelman'.
        """
        fusion_genes = []
        for name in list_names:
            list_name = name.split("_", 1)[1]

            if list_name != "FCknown" and list_name != "mitelman":
                fusion_genes.extend(fusion_lists[list_name])

        return fusion_genes

    @staticmethod
    def create_fusioneffectlist(eff_names: list) -> list:
        """
        Translates effect filter names from template format to annotated effect names.

        Args:
            eff_names (list of str): List of effect filter names, each expected in the format 'prefix_effectname'.

        Returns:
            list: List of translated effect names, e.g., 'in-frame', 'out-of-frame'.
        """
        effects = []
        for name in eff_names:
            ## effect = name.split("_", 1)[1]
            if name == "inframe":
                effects.append("in-frame")
            if name == "outframe":
                effects.append("out-of-frame")

        return effects

    @staticmethod
    def create_fusioncallers(fuscallers: list) -> list:
        """
        Extracts and standardizes fusion caller names from a list of prefixed caller names.

        Args:
            fuscallers (list of str): List of fusion caller names, each expected in the format 'prefix_callername'.

        Returns:
            list: List of recognized fusion caller names, e.g., 'arriba', 'fusioncatcher', 'starfusion'.
        """
        callers = []

        for callername in fuscallers:
            caller = callername.split("_", 1)[1]
            if caller == "arriba":
                callers.append("arriba")
            if caller == "fusioncatcher":
                callers.append("fusioncatcher")
            if caller == "starfusion":
                callers.append("starfusion")
        return callers<|MERGE_RESOLUTION|>--- conflicted
+++ resolved
@@ -1,16 +1,3 @@
-<<<<<<< HEAD
-import re
-import subprocess
-from collections import defaultdict
-from datetime import datetime
-from math import floor, log10
-
-from bson.objectid import ObjectId
-from flask import current_app as app
-from flask_login import current_user
-
-from coyote.util.common_utility import CommonUtility
-=======
 #  Copyright (c) 2025 Coyote3 Project Authors
 #  All rights reserved.
 #
@@ -28,7 +15,6 @@
 including helpers for fusion gene list creation, effect translation, and fusion caller extraction.
 It is part of the Coyote3 genomic data analysis framework.
 """
->>>>>>> 233c75de
 
 
 class RNAUtility:
