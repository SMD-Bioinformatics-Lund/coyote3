--- conflicted
+++ resolved
@@ -1,6 +1,3 @@
-<<<<<<< HEAD
-import logging
-=======
 #  Copyright (c) 2025 Coyote3 Project Authors
 #  All rights reserved.
 #
@@ -26,7 +23,6 @@
 Logger:
     app.profile_logger: Logger for profile operations under the "coyote.profile" namespace.
 """
->>>>>>> 233c75de
 
 from flask import Blueprint
 from flask import current_app as app
