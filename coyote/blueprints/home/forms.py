--- conflicted
+++ resolved
@@ -1,8 +1,3 @@
-<<<<<<< HEAD
-from flask import current_app as app
-from flask_wtf import FlaskForm
-from wtforms import IntegerField, StringField, validators
-=======
 #  Copyright (c) 2025 Coyote3 Project Authors
 #  All rights reserved.
 #
@@ -23,8 +18,7 @@
 """
 
 from flask_wtf import FlaskForm
-from wtforms import StringField, validators, IntegerField
->>>>>>> 233c75de
+from wtforms import IntegerField, StringField, validators
 
 
 class SampleSearchForm(FlaskForm):
