--- conflicted
+++ resolved
@@ -139,71 +139,4 @@
         form=form,
         assay=assay,
         status=status,
-<<<<<<< HEAD
-    )
-
-
-@home_bp.route("/errors/")
-def error_screen():
-    """
-    Error screen
-    """
-    # TODO Example Error Code, should be removed later /modified
-    try:
-        error = 1 / 0
-    except ZeroDivisionError as e:
-        error = traceback.format_exc()
-
-    if current_user.is_admin():
-        return render_template("error.html", error=error)
-    else:
-        return render_template("error.html", error=[])
-
-
-@home_bp.route("/sample/sample_comment/<string:id>", methods=["POST"])
-@login_required
-def add_sample_comment(id):
-    """
-    Add Sample comment
-    """
-    data = request.form.to_dict()
-    doc = util.dna.create_comment_doc(data, key="sample_comment")
-    store.sample_handler.add_sample_comment(id, doc)
-    sample = store.sample_handler.get_sample_with_id(id)
-    assay = util.common.get_assay_from_sample(sample)
-    sample_type = util.common.get_sample_type(assay)
-    if sample_type == "dna":
-        return redirect(url_for("dna_bp.list_variants", id=id))
-    else:
-        return redirect(url_for("rna_bp.list_fusions", id=id))
-
-
-@app.route("/sample/hide_sample_comment/<string:sample_id>", methods=["POST"])
-@login_required
-def hide_sample_comment(sample_id):
-    comment_id = request.form.get("comment_id", "MISSING_ID")
-    store.sample_handler.hide_sample_comment(sample_id, comment_id)
-    sample = store.sample_handler.get_sample_with_id(sample_id)
-    assay = util.common.get_assay_from_sample(sample)
-    sample_type = util.common.get_sample_type(assay)
-    if sample_type == "dna":
-        return redirect(url_for("dna_bp.list_variants", id=sample_id))
-    else:
-        return redirect(url_for("rna_bp.list_fusions", id=sample_id))
-
-
-@app.route("/sample/unhide_sample_comment/<string:sample_id>", methods=["POST"])
-@login_required
-def unhide_sample_comment(sample_id):
-    comment_id = request.form.get("comment_id", "MISSING_ID")
-    store.sample_handler.unhide_sample_comment(sample_id, comment_id)
-    sample = store.sample_handler.get_sample_with_id(sample_id)
-    assay = util.common.get_assay_from_sample(sample)
-    sample_type = util.common.get_sample_type(assay)
-    if sample_type == "dna":
-        return redirect(url_for("dna_bp.list_variants", id=sample_id))
-    else:
-        return redirect(url_for("rna_bp.list_fusions", id=sample_id))
-=======
-    )
->>>>>>> 33763891
+    )