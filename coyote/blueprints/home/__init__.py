--- conflicted
+++ resolved
@@ -1,6 +1,3 @@
-<<<<<<< HEAD
-import logging
-=======
 #  Copyright (c) 2025 Coyote3 Project Authors
 #  All rights reserved.
 #
@@ -28,7 +25,6 @@
     app.home_logger: Logger instance for Home operations.
 
 """
->>>>>>> 233c75de
 
 from flask import Blueprint
 from flask import current_app as app
