<<<<<<< HEAD
{% extends "layout.html" %}
{% block title %}Main Screen{% endblock %}
{% block search %}
<form action="" method="POST" class="relative">
  {{ form.hidden_tag() }}
  <div class="absolute inset-y-0 right-0 flex items-center pr-7">
    <svg xmlns="http://www.w3.org/2000/svg" class="h-6 w-6 text-gray-700 cursor-pointer transition-transform duration-300 transform hover:scale-125 hover:text-blue-500" viewBox="0 0 20 20" fill="currentColor" onclick="document.getElementById('search-input').focus()">
      <path fill-rule="evenodd" d="M12.9 14.32a8 8 0 111.414-1.414l5.386 5.386a1 1 0 01-1.414 1.414l-5.386-5.386zM8 14A6 6 0 108 2a6 6 0 000 12z" clip-rule="evenodd" />
    </svg>
  </div>
  <input type="text" name="sample_search" id="search-input" class="search-bar border border-gray-300 rounded py-2 pl-3 pr-8 mr-4 focus:outline-none focus:border-blue-500" placeholder="Search samples" size="33">
</form>
{% endblock %}
{% block body %}
<div class="side-buttons">
  <div class="side-button analysed">
      Analysed
  </div>
  <div class="side-button pending">
      Pending
  </div>
</div>
<div class="container mx-auto ml-8 p-5">
  <div class="flex justify-start">
    <div class="w-4/5 ml-15%">
      <div class="overflow-x-auto">
        <span class="text-lg font-semibold">Samples without reports</span>
        <table class="min-w-full bg-white shadow-md rounded my-4 text-sm">
          <thead>
            <tr>
              <th class="py-2 px-4 bg-gray-200 border-b border-gray-300 text-gray-800 text-left uppercase font-normal">Sample ID</th>
              <th class="py-2 px-4 bg-gray-200 border-b border-gray-300 text-gray-800 text-left uppercase font-normal">Group</th>
              <th class="py-2 px-4 bg-gray-200 border-b border-gray-300 text-gray-800 text-left uppercase font-normal">Diagnosis</th>
              <th class="py-2 px-4 bg-gray-200 border-b border-gray-300 text-gray-800 text-left uppercase font-normal">BAM</th>
              <th class="py-2 px-4 bg-gray-200 border-b border-gray-300 text-gray-800 text-left uppercase font-normal">QC</th>
              <th class="py-2 px-4 bg-gray-200 border-b border-gray-300 text-gray-800 text-left uppercase font-normal">When added</th>
            </tr>
          </thead>
          <tbody class="text-gray-700">
            {% for sample in live_samples %}
              <tr>
                <td class="py-2 px-4 border-b border-gray-300">
                  <a href="{{ url_for('variants_bp.list_variants', id=sample.name) }}" class="text-blue-500 hover:underline">{{ sample.name }}</a>
                  {% if sample.comments|selectattr('hidden', 'equalto', 0)|list|length > 0 %}
                    *
                  {% endif %}
                </td>
                <td class="py-2 px-4 border-b border-gray-300">
                  {% for grp in sample.groups %}
                    {{ grp }}
                  {% endfor %}
                </td>
                <td class="py-2 px-4 border-b border-gray-300">
                  {% if "subpanel" in sample %}
                    {{ sample.subpanel }}
                  {% endif %}
                </td>
                <td class="py-2 px-4 border-b border-gray-300">
                  {% if sample.bam is defined %}
                    <a href="{{ sample.bam }}" class="text-blue-500 hover:underline">BAM</a>
                    <a href="{{ sample.bam }}.bai" class="text-blue-500 hover:underline">BAI</a>
                  {% endif %}
                </td>
                <td class="py-2 px-4 border-b border-gray-300">
                  {% if sample.QC is defined %}
                    {% for qc in sample.QC|sort(attribute='sample_id') %}
                      {% if "500" in qc.pct_above_x %}
                        <a href="sampleqc/{{ sample._id }}" class="text-blue-500 hover:underline">{{ '%0.0f'|format(qc.pct_above_x["500"]|float) }}%</a>
                      {% elif "tot_reads" in qc and "mapped_pct" in qc %}
                        <a href="sampleqc/{{ sample._id }}" class="text-blue-500 hover:underline">{{ '%0.0f'|format((qc.tot_reads/1000000)|float) }} M</a>
                      {% else %}
                        <a href="sampleqc/{{ sample._id }}" class="text-blue-500 hover:underline">0%</a>
                      {% endif %}
                    {% endfor %}
                  {% endif %}
                </td>
                <td class="py-2 px-4 border-b border-gray-300">
                  {{ sample.time_added|human_date }}
                </td>
              </tr>
            {% else %}
              <tr>
                <td colspan="6" class="py-2 px-4 border-b border-gray-300 text-center">No live samples.</td>
              </tr>
            {% endfor %}
          </tbody>
        </table>
      </div>
=======
{% extends "layout.html" %} {% block body %}
<div class="searchbox">
  <form action="" method="POST" name="form">
    {{ form.hidden_tag() }} {{ form.sample_search(size=33) }}
    <input type="submit" value="Search samples" />
  </form>
</div>
<span class="table_header">Samples without reports</span>
<table class="samples">
  <thead>
    <tr>
      <th>Sample ID</th>
      <th></th>
      <th>Group</th>
      <th>Diagnosis</th>
      <th>BAM</th>
      <th>QC</th>
      <th>When added</th>
    </tr>
  </thead>

  <tbody>
    {% for sample in live_samples %}
    <tr>
      <td>
        {% if sample.groups|join('') == 'fusion' or sample.groups|join('') == 'solidRNA_GMSv5' %}
          <a href="{{ url_for('fusions_bp.list_fusions', id=sample.name) }}" >{{ sample.name }}</a>
        {% else %}
          <a href="{{ url_for('variants_bp.list_variants', id=sample.name) }}">{{ sample.name }}</a>
        {% endif %} 
        
        {% if sample.comments|selectattr('hidden', 'equalto',0)|list|length > 0 %} *{%endif %}
      </td>
      <td>
        {% if "num_samples" in sample %}{%for n in range(sample.num_samples)
        %}&#9679;{% endfor %}{% endif %}
      </td>
      <td>{% for grp in sample.groups %} {{ grp }} {% endfor %}</td>
      <td>{% if "subpanel" in sample %}{{sample.subpanel}}{% endif %}</td>
      <td>
        {% if sample.bam is defined %}
        <a href="{{ sample.bam }}">BAM</a>
        <a href="{{ sample.bam }}.bai">BAI</a>
        {% endif %}
      </td>

      <td>
        {% if sample.QC is defined %} {% for qc in
        sample.QC|sort(attribute='sample_id') %} {% if "500" in qc.pct_above_x
        %}
        <a href="sampleqc/{{ sample._id }}"
          >{{'%0.0f'| format(qc.pct_above_x["500"]|float) }}%</a
        >
        {% elif "tot_reads" in qc and "mapped_pct" in qc %}
        <a href="sampleqc/{{ sample._id }}"
          >{{'%0.0f'| format((qc.tot_reads/1000000)|float) }} M</a
        >
        {% else %}
        <a href="sampleqc/{{ sample._id }}">0%</a>
        {% endif %} {% endfor %} {% endif %}
      </td>
      <td>{{ sample.time_added }}</td>
    </tr>
    {% else %}
    <em>No live samples.</em>
    {% endfor %}
  </tbody>
</table>

<span class="table_header"
  >Reported samples (<a href="?all=1">show all</a>)</span
>
<table class="samples">
  <thead>
    <tr>
      <th>Sample ID</th>
      <th></th>
      <th>Group</th>
      <th>Diagnosis</th>
      <th>When added</th>
      <th>Last report</th>
      <th>BAM</th>
      <th>QC</th>
      <th>Reports</th>
    </tr>
  </thead>

  <tbody>
    {% for sample in done_samples|sort(attribute="last_report_time_created",
    reverse=True) %}
    <tr>
      <td>
        <a href="{{ url_for('variants_bp.list_variants', id=sample.name) }}"
          >{{ sample.name }}</a
        >
      </td>
      <td>
        {% if "num_samples" in sample %}{%for n in range(sample.num_samples)
        %}&#9679;{% endfor %}{% endif %}
      </td>
      <td>{% for grp in sample.groups %} {{ grp }} {% endfor %}</td>
      <td>{% if "subpanel" in sample %}{{sample.subpanel}}{% endif %}</td>
      <td>{{ sample.time_added }}</td>
      <td>{{ sample.last_report_time_created }}</td>
      <td>
        {% if sample.bam is defined %}
        <a href="{{ sample.bam }}">BAM</a>
        <a href="{{ sample.bam }}.bai">BAI</a>
        {% endif %}
      </td>
      <td>
        {% if sample.QC is defined %} {% for qc in
        sample.QC|sort(attribute='sample_id') %} {% if "500" in qc.pct_above_x
        %}
        <a href="sampleqc/{{ sample._id }}"
          >{{'%0.0f'| format(qc.pct_above_x["500"]|float) }}%</a
        >
        {% elif "tot_reads" in qc and "mapped_pct" in qc %}
        <a href="sampleqc/{{ sample._id }}"
          >{{'%0.0f'| format((qc.tot_reads/1000000)|float) }} M</a
        >
        {% else %}
        <a href="sampleqc/{{ sample._id }}">0% </a>
        {% endif %} {% endfor %} {% endif %}
      </td>

      <td>
        {% for rep in sample.reports %}
        <a href="{{rep.filepath}}">{{ rep.report_num }}</a>
        {% endfor %}
      </td>
    </tr>
    {% else %}
    <tr>
      <td colspan="7">No samples.</td>
    </tr>
    {% endfor %}
  </tbody>
</table>
>>>>>>> 36f5ddf1

      <div class="overflow-x-auto mt-6">
        <span class="text-lg font-semibold">Reported samples (<a href="?all=1" class="text-blue-500 hover:underline">show all</a>)</span>
        <table class="min-w-full bg-white shadow-md rounded my-4 text-s">
          <thead>
            <tr>
              <th class="py-2 px-4 bg-gray-200 border-b border-gray-300 text-gray-800 text-left uppercase font-normal">Sample ID</th>
              <th class="py-2 px-4 bg-gray-200 border-b border-gray-300 text-gray-800 text-left uppercase font-normal">Group</th>
              <th class="py-2 px-4 bg-gray-200 border-b border-gray-300 text-gray-800 text-left uppercase font-normal">Diagnosis</th>
              <th class="py-2 px-4 bg-gray-200 border-b border-gray-300 text-gray-800 text-left uppercase font-normal">When added</th>
              <th class="py-2 px-4 bg-gray-200 border-b border-gray-300 text-gray-800 text-left uppercase font-normal">Last report</th>
              <th class="py-2 px-4 bg-gray-200 border-b border-gray-300 text-gray-800 text-left uppercase font-normal">BAM</th>
              <th class="py-2 px-4 bg-gray-200 border-b border-gray-300 text-gray-800 text-left uppercase font-normal">QC</th>
              <th class="py-2 px-4 bg-gray-200 border-b border-gray-300 text-gray-800 text-left uppercase font-normal">Reports</th>
            </tr>
          </thead>
          <tbody class="text-gray-700">
            {% for sample in done_samples|sort(attribute="last_report_time_created", reverse=True) %}
              <tr>
                <td class="py-2 px-4 border-b border-gray-300">
                  <a href="{{ url_for('variants_bp.list_variants', id=sample.name) }}" class="text-blue-500 hover:underline">{{ sample.name }}</a>
                </td>
                <td class="py-2 px-4 border-b border-gray-300">
                  {% for grp in sample.groups %}
                    {{ grp }} 
                  {% endfor %}
                </td>
                <td class="py-2 px-4 border-b border-gray-300">
                  {% if "subpanel" in sample %}
                    {{ sample.subpanel }}
                  {% endif %}
                </td>
                <td class="py-2 px-4 border-b border-gray-300">
                  {{ sample.time_added|human_date }}
                </td>
                <td class="py-2 px-4 border-b border-gray-300">
                  {{ sample.last_report_time_created|human_date }}
                </td>
                <td class="py-2 px-4 border-b border-gray-300">
                  {% if sample.bam is defined %}
                    <a href="{{ sample.bam }}" class="text-blue-500 hover:underline">BAM</a>
                    <a href="{{ sample.bam }}.bai" class="text-blue-500 hover:underline">BAI</a>
                  {% endif %}
                </td>
                <td class="py-2 px-4 border-b border-gray-300">
                  {% if sample.QC is defined %}
                    {% for qc in sample.QC|sort(attribute='sample_id') %}
                      {% if "500" in qc.pct_above_x %}
                        <a href="sampleqc/{{ sample._id }}" class="text-blue-500 hover:underline">{{ '%0.0f'|format(qc.pct_above_x["500"]|float) }}%</a>
                      {% elif "tot_reads" in qc and "mapped_pct" in qc %}
                        <a href="sampleqc/{{ sample._id }}" class="text-blue-500 hover:underline">{{ '%0.0f'|format((qc.tot_reads/1000000)|float) }} M</a>
                      {% else %}
                        <a href="sampleqc/{{ sample._id }}" class="text-blue-500 hover:underline">0%</a>
                      {% endif %}
                    {% endfor %}
                  {% endif %}
                </td>
                <td class="py-2 px-4 border-b border-gray-300">
                  {% for rep in sample.reports %}
                    <a href="{{rep.filepath}}" class="text-blue-500 hover:underline">{{ rep.report_num }}</a>
                  {% endfor %}
                </td>
            </tr>
            {% else %}
              <tr>
                  <td colspan="8" class="py-2 px-4 border-b border-gray-300 text-center">No samples.</td>
              </tr>
            {% endfor %}
          </tbody>
        </table>
      </div>
    </div>
  </div>
</div>
{% endblock %}<|MERGE_RESOLUTION|>--- conflicted
+++ resolved
@@ -1,4 +1,3 @@
-<<<<<<< HEAD
 {% extends "layout.html" %}
 {% block title %}Main Screen{% endblock %}
 {% block search %}
@@ -30,6 +29,7 @@
           <thead>
             <tr>
               <th class="py-2 px-4 bg-gray-200 border-b border-gray-300 text-gray-800 text-left uppercase font-normal">Sample ID</th>
+              <th class="py-2 px-4 bg-gray-200 border-b border-gray-300 text-gray-800 text-left uppercase font-normal"></th>
               <th class="py-2 px-4 bg-gray-200 border-b border-gray-300 text-gray-800 text-left uppercase font-normal">Group</th>
               <th class="py-2 px-4 bg-gray-200 border-b border-gray-300 text-gray-800 text-left uppercase font-normal">Diagnosis</th>
               <th class="py-2 px-4 bg-gray-200 border-b border-gray-300 text-gray-800 text-left uppercase font-normal">BAM</th>
@@ -41,7 +41,11 @@
             {% for sample in live_samples %}
               <tr>
                 <td class="py-2 px-4 border-b border-gray-300">
-                  <a href="{{ url_for('variants_bp.list_variants', id=sample.name) }}" class="text-blue-500 hover:underline">{{ sample.name }}</a>
+                  {% if sample.groups|join('') == 'fusion' or sample.groups|join('') == 'solidRNA_GMSv5' %}
+                    <a href="{{ url_for('fusions_bp.list_fusions', id=sample.name) }}" class="text-blue-500 hover:underline" >{{ sample.name }}</a>
+                  {% else %}
+                    <a href="{{ url_for('variants_bp.list_variants', id=sample.name) }}" class="text-blue-500 hover:underline">{{ sample.name }}</a>
+                  {% endif %}
                   {% if sample.comments|selectattr('hidden', 'equalto', 0)|list|length > 0 %}
                     *
                   {% endif %}
@@ -87,147 +91,6 @@
           </tbody>
         </table>
       </div>
-=======
-{% extends "layout.html" %} {% block body %}
-<div class="searchbox">
-  <form action="" method="POST" name="form">
-    {{ form.hidden_tag() }} {{ form.sample_search(size=33) }}
-    <input type="submit" value="Search samples" />
-  </form>
-</div>
-<span class="table_header">Samples without reports</span>
-<table class="samples">
-  <thead>
-    <tr>
-      <th>Sample ID</th>
-      <th></th>
-      <th>Group</th>
-      <th>Diagnosis</th>
-      <th>BAM</th>
-      <th>QC</th>
-      <th>When added</th>
-    </tr>
-  </thead>
-
-  <tbody>
-    {% for sample in live_samples %}
-    <tr>
-      <td>
-        {% if sample.groups|join('') == 'fusion' or sample.groups|join('') == 'solidRNA_GMSv5' %}
-          <a href="{{ url_for('fusions_bp.list_fusions', id=sample.name) }}" >{{ sample.name }}</a>
-        {% else %}
-          <a href="{{ url_for('variants_bp.list_variants', id=sample.name) }}">{{ sample.name }}</a>
-        {% endif %} 
-        
-        {% if sample.comments|selectattr('hidden', 'equalto',0)|list|length > 0 %} *{%endif %}
-      </td>
-      <td>
-        {% if "num_samples" in sample %}{%for n in range(sample.num_samples)
-        %}&#9679;{% endfor %}{% endif %}
-      </td>
-      <td>{% for grp in sample.groups %} {{ grp }} {% endfor %}</td>
-      <td>{% if "subpanel" in sample %}{{sample.subpanel}}{% endif %}</td>
-      <td>
-        {% if sample.bam is defined %}
-        <a href="{{ sample.bam }}">BAM</a>
-        <a href="{{ sample.bam }}.bai">BAI</a>
-        {% endif %}
-      </td>
-
-      <td>
-        {% if sample.QC is defined %} {% for qc in
-        sample.QC|sort(attribute='sample_id') %} {% if "500" in qc.pct_above_x
-        %}
-        <a href="sampleqc/{{ sample._id }}"
-          >{{'%0.0f'| format(qc.pct_above_x["500"]|float) }}%</a
-        >
-        {% elif "tot_reads" in qc and "mapped_pct" in qc %}
-        <a href="sampleqc/{{ sample._id }}"
-          >{{'%0.0f'| format((qc.tot_reads/1000000)|float) }} M</a
-        >
-        {% else %}
-        <a href="sampleqc/{{ sample._id }}">0%</a>
-        {% endif %} {% endfor %} {% endif %}
-      </td>
-      <td>{{ sample.time_added }}</td>
-    </tr>
-    {% else %}
-    <em>No live samples.</em>
-    {% endfor %}
-  </tbody>
-</table>
-
-<span class="table_header"
-  >Reported samples (<a href="?all=1">show all</a>)</span
->
-<table class="samples">
-  <thead>
-    <tr>
-      <th>Sample ID</th>
-      <th></th>
-      <th>Group</th>
-      <th>Diagnosis</th>
-      <th>When added</th>
-      <th>Last report</th>
-      <th>BAM</th>
-      <th>QC</th>
-      <th>Reports</th>
-    </tr>
-  </thead>
-
-  <tbody>
-    {% for sample in done_samples|sort(attribute="last_report_time_created",
-    reverse=True) %}
-    <tr>
-      <td>
-        <a href="{{ url_for('variants_bp.list_variants', id=sample.name) }}"
-          >{{ sample.name }}</a
-        >
-      </td>
-      <td>
-        {% if "num_samples" in sample %}{%for n in range(sample.num_samples)
-        %}&#9679;{% endfor %}{% endif %}
-      </td>
-      <td>{% for grp in sample.groups %} {{ grp }} {% endfor %}</td>
-      <td>{% if "subpanel" in sample %}{{sample.subpanel}}{% endif %}</td>
-      <td>{{ sample.time_added }}</td>
-      <td>{{ sample.last_report_time_created }}</td>
-      <td>
-        {% if sample.bam is defined %}
-        <a href="{{ sample.bam }}">BAM</a>
-        <a href="{{ sample.bam }}.bai">BAI</a>
-        {% endif %}
-      </td>
-      <td>
-        {% if sample.QC is defined %} {% for qc in
-        sample.QC|sort(attribute='sample_id') %} {% if "500" in qc.pct_above_x
-        %}
-        <a href="sampleqc/{{ sample._id }}"
-          >{{'%0.0f'| format(qc.pct_above_x["500"]|float) }}%</a
-        >
-        {% elif "tot_reads" in qc and "mapped_pct" in qc %}
-        <a href="sampleqc/{{ sample._id }}"
-          >{{'%0.0f'| format((qc.tot_reads/1000000)|float) }} M</a
-        >
-        {% else %}
-        <a href="sampleqc/{{ sample._id }}">0% </a>
-        {% endif %} {% endfor %} {% endif %}
-      </td>
-
-      <td>
-        {% for rep in sample.reports %}
-        <a href="{{rep.filepath}}">{{ rep.report_num }}</a>
-        {% endfor %}
-      </td>
-    </tr>
-    {% else %}
-    <tr>
-      <td colspan="7">No samples.</td>
-    </tr>
-    {% endfor %}
-  </tbody>
-</table>
->>>>>>> 36f5ddf1
 
       <div class="overflow-x-auto mt-6">
         <span class="text-lg font-semibold">Reported samples (<a href="?all=1" class="text-blue-500 hover:underline">show all</a>)</span>
@@ -235,6 +98,7 @@
           <thead>
             <tr>
               <th class="py-2 px-4 bg-gray-200 border-b border-gray-300 text-gray-800 text-left uppercase font-normal">Sample ID</th>
+              <th class="py-2 px-4 bg-gray-200 border-b border-gray-300 text-gray-800 text-left uppercase font-normal"></th>
               <th class="py-2 px-4 bg-gray-200 border-b border-gray-300 text-gray-800 text-left uppercase font-normal">Group</th>
               <th class="py-2 px-4 bg-gray-200 border-b border-gray-300 text-gray-800 text-left uppercase font-normal">Diagnosis</th>
               <th class="py-2 px-4 bg-gray-200 border-b border-gray-300 text-gray-800 text-left uppercase font-normal">When added</th>
@@ -249,6 +113,13 @@
               <tr>
                 <td class="py-2 px-4 border-b border-gray-300">
                   <a href="{{ url_for('variants_bp.list_variants', id=sample.name) }}" class="text-blue-500 hover:underline">{{ sample.name }}</a>
+                </td>
+                <td class="py-2 px-4 border-b border-gray-300">
+                  {% if "num_samples" in sample %}
+                    {%for n in range(sample.num_samples)%}
+                      &#9679;
+                    {% endfor %}
+                  {% endif %}
                 </td>
                 <td class="py-2 px-4 border-b border-gray-300">
                   {% for grp in sample.groups %}
