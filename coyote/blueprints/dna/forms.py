--- conflicted
+++ resolved
@@ -1,174 +1,122 @@
-#  Copyright (c) 2025 Coyote3 Project Authors
-#  All rights reserved.
-#
-#  This source file is part of the Coyote3 codebase.
-#  The Coyote3 project provides a framework for genomic data analysis,
-#  interpretation, reporting, and clinical diagnostics.
-#
-#  Unauthorized use, distribution, or modification of this software or its
-#  components is strictly prohibited without prior written permission from
-#  the copyright holders.
-#
-
-"""
-This module defines Flask-WTF form classes for genomic data analysis and reporting in the Coyote3 project.
-"""
-
-from flask_wtf import FlaskForm
-<<<<<<< HEAD
-from wtforms import BooleanField, FloatField, IntegerField, StringField
-from wtforms.meta import DefaultMeta
-=======
-from wtforms import BooleanField, IntegerField, FloatField
->>>>>>> 233c75de
-from wtforms.validators import InputRequired, NumberRange, Optional
-
-from coyote.extensions import store
-
-
-class DNAFilterForm(FlaskForm):
-    """
-    Filter form for DNA variant analysis.
-
-    This form provides numeric and boolean filters for DNA variant data,
-    including read depth, allele frequency, CNV size, VEP consequences,
-    CNV effects, and genelist options. Used in the Coyote3 genomic analysis
-    workflow to allow users to customize variant filtering criteria.
-    """
-
-    # Core numeric filters
-    min_alt_reads = IntegerField("Min Alt Reads", validators=[InputRequired(), NumberRange(min=0)])
-    min_depth = IntegerField("Min Depth", validators=[InputRequired(), NumberRange(min=0)])
-    min_freq = FloatField(
-        "Min Freq",
-        validators=[InputRequired(), NumberRange(min=0, max=1)],
-        render_kw={"step": "any", "min": "0", "max": "1", "type": "number"},
-    )
-    max_freq = FloatField(
-        "Max Freq",
-        validators=[InputRequired(), NumberRange(min=0, max=1)],
-        render_kw={"step": "any", "min": "0", "max": "1", "type": "number"},
-    )
-    max_control_freq = FloatField(
-        "Max Control Freq",
-        validators=[InputRequired(), NumberRange(min=0, max=1)],
-        render_kw={"step": "any", "min": "0", "max": "1", "type": "number"},
-    )
-    max_popfreq = FloatField(
-        "Population Freq",
-        validators=[InputRequired(), NumberRange(min=0, max=1)],
-        render_kw={"step": "any", "min": "0", "max": "1", "type": "number"},
-    )
-    min_cnv_size = IntegerField("Min CNV Size", validators=[InputRequired(), NumberRange(min=1)])
-    max_cnv_size = IntegerField("Max CNV Size", validators=[InputRequired(), NumberRange(min=2)])
-    cnv_loss_cutoff = FloatField("CNV Loss Cutoff", validators=[InputRequired(), NumberRange()])
-    cnv_gain_cutoff = FloatField("CNV Gain Cutoff", validators=[InputRequired(), NumberRange()])
-    warn_cov = IntegerField(
-        "Coverage Warning Threshold",
-        validators=[InputRequired(), NumberRange(min=0)],
-    )
-    error_cov = IntegerField(
-        "Coverage Error Threshold",
-        validators=[InputRequired(), NumberRange(min=0)],
-    )
-
-    # VEP consequence boolean fields (prefixed with `vep_`)
-    vep_splicing = BooleanField("Splicing")
-    vep_stop_gained = BooleanField("Stop Gained")
-    vep_stop_lost = BooleanField("Stop Lost")
-    vep_start_lost = BooleanField("Start Lost")
-    vep_frameshift = BooleanField("Frameshift")
-    vep_inframe_indel = BooleanField("Inframe Indel")
-    vep_missense = BooleanField("Missense")
-    vep_other_coding = BooleanField("Other Coding")
-    vep_synonymous = BooleanField("Synonymous")
-    vep_UTR = BooleanField("UTR")
-    vep_non_coding = BooleanField("Non-Coding")
-    vep_intronic = BooleanField("Intronic")
-    vep_intergenic = BooleanField("Intergenic")
-    vep_regulatory = BooleanField("Regulatory")
-    vep_feature_elon_trunc = BooleanField("Feature Elongation/Truncation")
-    vep_transcript_structure = BooleanField("Transcript Structure")
-    vep_miRNA = BooleanField("miRNA")
-    vep_NMD = BooleanField("NMD")
-
-    # CNV effects
-    cnveffect_loss = BooleanField("CNV Loss")
-    cnveffect_gain = BooleanField("CNV Gain")
-
-    # default genelist for the diagnosis/subpanel
-    use_diagnosis_genelist = BooleanField("Use Diagnosis Genelist")
-
-    # Reset button
-    reset = BooleanField("reset")
-
-
-<<<<<<< HEAD
-class FusionFilter(FlaskForm):
-    """Fusion filter form"""
-
-    fusionlist_FCknown = BooleanField(validators=[Optional()])
-    fusionlist_mitelman = BooleanField(validators=[Optional()])
-
-    fusioncaller_arriba = BooleanField(validators=[Optional()])
-    fusioncaller_fusioncatcher = BooleanField(validators=[Optional()])
-    fusioncaller_starfusion = BooleanField(validators=[Optional()])
-
-    spanning_reads = IntegerField(
-        "Spanning pairs", validators=[InputRequired(), NumberRange(min=0)]
-    )
-    spanning_pairs = IntegerField(
-        "Spanning reads", validators=[InputRequired(), NumberRange(min=0)]
-    )
-    # min_spanpairs = IntegerField(
-    #     "Spanning pairs", validators=[InputRequired(), NumberRange(min=0)]
-    # )
-    # min_spanreads = IntegerField(
-    #     "Spanning reads", validators=[InputRequired(), NumberRange(min=0)]
-    # )
-
-    fusioneffect_inframe = BooleanField(validators=[Optional()])
-    fusioneffect_outframe = BooleanField(validators=[Optional()])
-
-    # VEP consequence boolean fields (prefixed with `vep_`)
-    vep_splicing = BooleanField("Splicing")
-    vep_stop_gained = BooleanField("Stop Gained")
-    vep_stop_lost = BooleanField("Stop Lost")
-    vep_start_lost = BooleanField("Start Lost")
-    vep_frameshift = BooleanField("Frameshift")
-    vep_inframe_indel = BooleanField("Inframe Indel")
-    vep_missense = BooleanField("Missense")
-    vep_other_coding = BooleanField("Other Coding")
-    vep_synonymous = BooleanField("Synonymous")
-    vep_UTR = BooleanField("UTR")
-    vep_non_coding = BooleanField("Non-Coding")
-    vep_intronic = BooleanField("Intronic")
-    vep_intergenic = BooleanField("Intergenic")
-    vep_regulatory = BooleanField("Regulatory")
-    vep_feature_elon_trunc = BooleanField("Feature Elongation/Truncation")
-
-    reset = BooleanField("reset")
-=======
-def create_assay_group_form():
-    """
-    Create a dynamic Flask-WTF form class with BooleanField checkboxes for each assay group.
->>>>>>> 233c75de
-
-    This function queries all available assay groups from the ASP handler and generates a form
-    class with a BooleanField for each group, allowing users to select one or more groups.
-    An additional 'historic' checkbox is always included.
-
-    Returns:
-        type: A dynamically created subclass of FlaskForm with BooleanFields for each assay group.
-    """
-    assay_groups = store.asp_handler.get_all_asp_groups()
-
-    fields = {
-        group: BooleanField(group.replace("_", " ").capitalize(), validators=[Optional()])
-        for group in assay_groups
-    }
-
-    fields["historic"] = BooleanField("Historic", validators=[Optional()])
-
-    # Dynamically create a FlaskForm class
-    return type("DynamicAssayGroupForm", (FlaskForm,), fields)
+#  Copyright (c) 2025 Coyote3 Project Authors
+#  All rights reserved.
+#
+#  This source file is part of the Coyote3 codebase.
+#  The Coyote3 project provides a framework for genomic data analysis,
+#  interpretation, reporting, and clinical diagnostics.
+#
+#  Unauthorized use, distribution, or modification of this software or its
+#  components is strictly prohibited without prior written permission from
+#  the copyright holders.
+#
+
+"""
+This module defines Flask-WTF form classes for genomic data analysis and reporting in the Coyote3 project.
+"""
+
+from flask_wtf import FlaskForm
+from wtforms import BooleanField, FloatField, IntegerField
+from wtforms.validators import InputRequired, NumberRange, Optional
+
+from coyote.extensions import store
+
+
+class DNAFilterForm(FlaskForm):
+    """
+    Filter form for DNA variant analysis.
+
+    This form provides numeric and boolean filters for DNA variant data,
+    including read depth, allele frequency, CNV size, VEP consequences,
+    CNV effects, and genelist options. Used in the Coyote3 genomic analysis
+    workflow to allow users to customize variant filtering criteria.
+    """
+
+    # Core numeric filters
+    min_alt_reads = IntegerField("Min Alt Reads", validators=[InputRequired(), NumberRange(min=0)])
+    min_depth = IntegerField("Min Depth", validators=[InputRequired(), NumberRange(min=0)])
+    min_freq = FloatField(
+        "Min Freq",
+        validators=[InputRequired(), NumberRange(min=0, max=1)],
+        render_kw={"step": "any", "min": "0", "max": "1", "type": "number"},
+    )
+    max_freq = FloatField(
+        "Max Freq",
+        validators=[InputRequired(), NumberRange(min=0, max=1)],
+        render_kw={"step": "any", "min": "0", "max": "1", "type": "number"},
+    )
+    max_control_freq = FloatField(
+        "Max Control Freq",
+        validators=[InputRequired(), NumberRange(min=0, max=1)],
+        render_kw={"step": "any", "min": "0", "max": "1", "type": "number"},
+    )
+    max_popfreq = FloatField(
+        "Population Freq",
+        validators=[InputRequired(), NumberRange(min=0, max=1)],
+        render_kw={"step": "any", "min": "0", "max": "1", "type": "number"},
+    )
+    min_cnv_size = IntegerField("Min CNV Size", validators=[InputRequired(), NumberRange(min=1)])
+    max_cnv_size = IntegerField("Max CNV Size", validators=[InputRequired(), NumberRange(min=2)])
+    cnv_loss_cutoff = FloatField("CNV Loss Cutoff", validators=[InputRequired(), NumberRange()])
+    cnv_gain_cutoff = FloatField("CNV Gain Cutoff", validators=[InputRequired(), NumberRange()])
+    warn_cov = IntegerField(
+        "Coverage Warning Threshold",
+        validators=[InputRequired(), NumberRange(min=0)],
+    )
+    error_cov = IntegerField(
+        "Coverage Error Threshold",
+        validators=[InputRequired(), NumberRange(min=0)],
+    )
+
+    # VEP consequence boolean fields (prefixed with `vep_`)
+    vep_splicing = BooleanField("Splicing")
+    vep_stop_gained = BooleanField("Stop Gained")
+    vep_stop_lost = BooleanField("Stop Lost")
+    vep_start_lost = BooleanField("Start Lost")
+    vep_frameshift = BooleanField("Frameshift")
+    vep_inframe_indel = BooleanField("Inframe Indel")
+    vep_missense = BooleanField("Missense")
+    vep_other_coding = BooleanField("Other Coding")
+    vep_synonymous = BooleanField("Synonymous")
+    vep_UTR = BooleanField("UTR")
+    vep_non_coding = BooleanField("Non-Coding")
+    vep_intronic = BooleanField("Intronic")
+    vep_intergenic = BooleanField("Intergenic")
+    vep_regulatory = BooleanField("Regulatory")
+    vep_feature_elon_trunc = BooleanField("Feature Elongation/Truncation")
+    vep_transcript_structure = BooleanField("Transcript Structure")
+    vep_miRNA = BooleanField("miRNA")
+    vep_NMD = BooleanField("NMD")
+
+    # CNV effects
+    cnveffect_loss = BooleanField("CNV Loss")
+    cnveffect_gain = BooleanField("CNV Gain")
+
+    # default genelist for the diagnosis/subpanel
+    use_diagnosis_genelist = BooleanField("Use Diagnosis Genelist")
+
+    # Reset button
+    reset = BooleanField("reset")
+
+
+def create_assay_group_form():
+    """
+    Create a dynamic Flask-WTF form class with BooleanField checkboxes for each assay group.
+
+    This function queries all available assay groups from the ASP handler and generates a form
+    class with a BooleanField for each group, allowing users to select one or more groups.
+    An additional 'historic' checkbox is always included.
+
+    Returns:
+        type: A dynamically created subclass of FlaskForm with BooleanFields for each assay group.
+    """
+    assay_groups = store.asp_handler.get_all_asp_groups()
+
+    fields = {
+        group: BooleanField(group.replace("_", " ").capitalize(), validators=[Optional()])
+        for group in assay_groups
+    }
+
+    fields["historic"] = BooleanField("Historic", validators=[Optional()])
+
+    # Dynamically create a FlaskForm class
+    return type("DynamicAssayGroupForm", (FlaskForm,), fields)