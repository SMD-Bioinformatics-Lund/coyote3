--- conflicted
+++ resolved
@@ -1,867 +1,843 @@
-<<<<<<< HEAD
-import json
-=======
-#  Copyright (c) 2025 Coyote3 Project Authors
-#  All rights reserved.
-#
-#  This source file is part of the Coyote3 codebase.
-#  The Coyote3 project provides a framework for genomic data analysis,
-#  interpretation, reporting, and clinical diagnostics.
-#
-#  Unauthorized use, distribution, or modification of this software or its
-#  components is strictly prohibited without prior written permission from
-#  the copyright holders.
-#
-
-"""
-This module provides a collection of Jinja2 template filters for use in Flask-based
-genomic data analysis and reporting applications. The filters support formatting,
-annotation, and transformation of variant and clinical data for display in web templates.
-
-Key functionalities include:
-- Formatting variant filters, flags, and annotations as HTML badges or tooltips.
-- Converting and formatting dates, percentages, and frequencies.
-- Handling gene panel strings, fusion descriptions, and amino acid codes.
-- Generating PubMed links and processing comments for display.
-- Utility filters for string manipulation, set operations, and rounding.
-"""
-
-from flask import current_app as app
->>>>>>> 233c75de
-import os
-import re
-import urllib
-from datetime import datetime
-from math import floor, log10
-<<<<<<< HEAD
-
-=======
->>>>>>> 233c75de
-import arrow
-import dateutil
-from flask import current_app as app
-from markupsafe import Markup
-<<<<<<< HEAD
-=======
-import markdown
-from datetime import datetime
-from dateutil import tz
-from urllib.parse import unquote
->>>>>>> 233c75de
-
-
-@app.template_filter("has_hotspot")
-def has_hotspot_filter(variants: list) -> bool:
-    """
-    Returns True if any variant in the list has the 'hotspot' key set to a truthy value.
-
-    Args:
-        variants (list): List of variant dictionaries.
-
-    Returns:
-        bool: True if any variant has 'hotspot' set, otherwise False.
-    """
-    return any(variant.get("hotspot") for variant in variants)
-
-
-@app.template_filter()
-def format_panel_flag_snv(panel_str: str) -> str:
-    """
-    Formats a gene panel string for SNV (single nucleotide variant) flags as HTML badges.
-
-    Args:
-        panel_str (str): A string containing gene panel information, typically in the format
-                         'classification:variant_type' separated by commas for multiple entries.
-
-    Returns:
-        str: HTML string with formatted badges for each classification and variant type.
-    """
-    if not panel_str:
-        return ""
-    genes = panel_str.split(",")
-
-    classification = set()
-    variant_type = set()
-    for gene in genes:
-        parts = panel_str.split(":")
-        classification.add(parts[0])
-        variant_type.add(parts[1])
-
-    html = ""
-    if "somatic" in classification:
-        html = (
-            html
-            + "<span class='inline-block px-1 mx-1 rounded-full text-xs bg-green-100 '>*</span>"
-        )
-    for vartype in variant_type:
-        if vartype == "snv":
-            html = (
-                html
-                + "<span class='inline-block px-1 py-1 mx-1 my-1 my-1 rounded-full text-xs bg-green-100'>SNV</span>"
-            )
-        else:
-            html = (
-                html
-                + "<span class='inline-block px-1 py-1 mx-1 my-1 my-1 rounded-full text-xs bg-red-100'>"
-                + vartype.upper()
-                + "</span>"
-            )
-
-    return html
-
-
-@app.template_filter()
-def sortable_date(value: datetime | str) -> str:
-    """
-    Converts a date or datetime value to a sortable string by removing dashes, spaces, colons, and periods.
-
-    Args:
-        value: The date or datetime value to be formatted.
-
-    Returns:
-        str: A string representation of the date with special characters removed, suitable for sorting.
-    """
-    s = str(value).translate("- :.")
-    return s
-
-
-@app.template_filter()
-def standard_HGVS(st: str | None) -> str:
-    """
-    Formats a standard HGVS string by removing the version number after the last dot and wrapping it in parentheses.
-
-    Args:
-        st (str | None): The HGVS string to format, e.g., 'NM_000546.5'.
-
-    Returns:
-        str: The formatted HGVS string with the version in parentheses, e.g., 'NM_000546.(5)'. Returns an empty string if input is None or empty.
-    """
-    if st:
-        parts = st.rsplit(".", 1)
-        standard = parts[0] + ".(" + parts[1] + ")"
-    else:
-        standard = ""
-    return Markup.escape(standard)
-
-
-@app.template_filter()
-def perc_no_dec(val: float | None) -> str | None:
-    """
-    Converts a float value to a percentage string with no decimal places.
-
-    Args:
-        val (float | None): The value to convert (e.g., 0.25 for 25%).
-
-    Returns:
-        str | None: The formatted percentage string (e.g., '25%'), or None if input is invalid.
-    """
-    if isinstance(val, (int, float)) and val not in ("", "NA", None):
-        return f"{int(round(100 * val, 0))}%"
-    return None
-
-
-@app.template_filter()
-def format_tier(st: int | str) -> str:
-    """
-    Formats a tier value as a human-readable string.
-
-    Args:
-        st (int | str): The tier value (1, 2, 3, 4 or string).
-
-    Returns:
-        str: The formatted tier string (e.g., 'Tier I'), or the original value if not 1-4.
-    """
-    if st == 1:
-        return "Tier I"
-    if st == 2:
-        return "Tier II"
-    if st == 3:
-        return "Tier III"
-    if st == 4:
-        return "Tier IV"
-    return st
-
-
-@app.template_filter()
-def format_filter(filters: list) -> str:
-    """
-    Formats a list of variant filters as HTML badges with appropriate colors and tooltips.
-
-    Args:
-        filters (list): List of filter strings applied to a variant.
-
-    Returns:
-        str: HTML string with formatted badges for each filter, including tooltips and color coding.
-    """
-
-    # Define color categories and tooltips
-    filter_classes = {
-        "PASS": ("PASS", "bg-pass", "Variant passed all quality filters"),
-        "GERMLINE": ("GERM", "bg-germline", "Germline variant"),
-        "GERMLINE_RISK": ("GERM", "bg-germline-risk", "Germline risk variant"),
-    }
-
-    warn_filters = {
-        "HP": ("HP", "bg-warn", "Variant in homopolymer"),
-        "SB": ("SB", "bg-warn", "Strand bias detected"),
-        "LO": ("LO", "bg-warn", "Low tumor VAF"),
-        "XLO": ("XLO", "bg-warn", "Very low tumor VAF"),
-        "PON": ("PON", "bg-warn", "Variant in panel of normals"),
-        "FFPE": ("FFPE", "bg-warn", "Variant in panel of FFPE-normals"),
-    }
-
-    fail_filters = {
-        "N": ("N", "bg-fail", "Too high VAF in normal sample"),
-        "P": ("P", "bg-fail", "Too low P-value"),
-        "SB": ("SB", "bg-fail", "Strand bias failed"),
-        "LD": ("LD", "bg-fail", "Long deletion detected"),
-        "PON": ("PON", "bg-fail", "Variant failed due to panel of normals"),
-        "FFPE": ("FFPE", "bg-fail", "Variant failed due to FFPE panel"),
-    }
-
-    # Mapping of multiple raw filter names to grouped categories
-    warn_map = {
-        "WARN_HOMOPOLYMER": "HP",
-        "WARN_STRANDBIAS": "SB",
-        "WARN_LOW_TVAF": "LO",
-        "WARN_VERYLOW_TVAF": "XLO",
-        "WARN_PON_freebayes": "PON",
-        "WARN_PON_vardict": "PON",
-        "WARN_PON_tnscope": "PON",
-        "WARN_FFPE_PON_freebayes": "FFPE",
-        "WARN_FFPE_PON_vardict": "FFPE",
-        "WARN_FFPE_PON_tnscope": "FFPE",
-    }
-
-    fail_map = {
-        "FAIL_NVAF": "N",
-        "FAIL_PVALUE": "P",
-        "FAIL_STRANDBIAS": "SB",
-        "FAIL_LONGDEL": "LD",
-        "FAIL_PON_freebayes": "PON",
-        "FAIL_PON_vardict": "PON",
-        "FAIL_PON_tnscope": "PON",
-        "FAIL_FFPE_PON_freebayes": "FFPE",
-        "FAIL_FFPE_PON_vardict": "FFPE",
-        "FAIL_FFPE_PON_tnscope": "FFPE",
-    }
-
-    skip_filters = ["WARN_NOVAR"]
-
-    html = ""
-    seen_flags = set()
-
-    for f in filters:
-        if f in filter_classes:
-            text, css_class, tooltip = filter_classes[f]
-            seen_flags.add(f)
-        elif f in warn_map:
-            if warn_map[f] in seen_flags:
-                continue
-            else:
-                text, css_class, tooltip = warn_filters[warn_map[f]]
-                seen_flags.add(text)
-        elif f in fail_map:
-            if fail_map[f] in seen_flags:
-                continue
-            else:
-                text, css_class, tooltip = fail_filters[fail_map[f]]
-                seen_flags.add(text)
-        elif f in skip_filters:
-            seen_flags.add(f)
-            continue
-        elif "FAIL" in f and f not in seen_flags:
-            text, css_class, tooltip = (
-                f,
-                "bg-fail",
-                "Failure due to quality issues",
-            )
-            seen_flags.add(f)
-        elif "WARN" in f and f not in seen_flags:
-            text, css_class, tooltip = (
-                f,
-                "bg-warn",
-                "Warning due to quality concerns",
-            )
-            seen_flags.add(f)
-        else:
-            continue  # Ignore unknown filters
-
-        html += (
-            f"<div class='inline-block p-1 text-white {css_class} rounded-md text-xs leading-tight flex items-center' "
-            f"onmouseover='showTooltip(event, \"{tooltip}\")'>"
-            f"{text}</div>"
-        )
-
-    return html
-
-
-@app.template_filter()
-def intersect(l1: list, l2: list) -> bool:
-    """
-    Checks if there is any overlap between two lists.
-
-    Args:
-        l1 (list): First list.
-        l2 (list): Second list.
-
-    Returns:
-        bool: True if there is at least one common element, False otherwise.
-    """
-    overlap = list(set(l1) & set(l2))
-    if len(overlap) > 0:
-        return True
-    else:
-        return False
-
-
-@app.template_filter()
-def unesc(st: str | None) -> str:
-    """
-    Decodes a percent-encoded string using URL decoding.
-
-    Args:
-        st (str | None): The percent-encoded string to decode.
-
-    Returns:
-        str: The decoded string, or an empty string if the input is None or empty.
-    """
-    if st and len(st) > 0:
-        return unquote(st)
-    else:
-        return ""
-
-
-@app.template_filter()
-def format_fusion_desc(st: str | None) -> str:
-    """
-    Formats a fusion description string by categorizing each term as good, bad, very bad, or neutral, and wraps them in corresponding HTML span elements for display.
-
-    Args:
-        st (str | None): A comma-separated string of fusion description terms.
-
-    Returns:
-        str: HTML string with each term wrapped in a span with a class indicating its category.
-    """
-    html = ""
-
-    good_terms = [
-        "mitelman",
-        "18cancers",
-        "known",
-        "oncogene",
-        "cgp",
-        "cancer",
-        "cosmic",
-        "gliomas",
-        "oesophagus",
-        "tumor",
-        "pancreases",
-        "prostates",
-        "tcga",
-        "ticdb",
-    ]
-
-    verybad_terms = [
-        "1000genomes",
-        "banned",
-        "bodymap2",
-        "cacg",
-        "conjoing",
-        "cortex",
-        "cta",
-        "ctb",
-        "ctc",
-        "ctd",
-        "distance1000bp",
-        "ensembl_fully_overlapping",
-        "ensembl_same_strand_overlapping",
-        "gtex",
-        "hpa",
-        "matched-normal",
-        "mt",
-        "non_cancer_tissues",
-        "non_tumor_cells",
-        "pair_pseudo_genes",
-        "paralogs",
-        "readthrough",
-        "refseq_fully_overlapping",
-        "rp11",
-        "rp",
-        "rrna",
-        "similar_reads",
-        "similar_symbols",
-        "ucsc_fully_overlapping",
-        "ucsc_same_strand_overlapping",
-    ]
-
-    bad_terms = [
-        "distance100kbp",
-        "distance10kbp",
-        "duplicates",
-        "ensembl_partially_overlapping",
-        "fragments",
-        "healthy",
-        "short_repeats",
-        "long_repeats",
-        "partial-matched-normal",
-        "refseq_partially_overlapping",
-        "short_distance" "ucsc_partially_overlapping",
-    ]
-
-    if st:
-        vals = st.split(",")
-
-        for v in vals:
-            v_str = v
-            v_str = v_str.replace("<", "&lt;")
-            v_str = v_str.replace(">", "&gt;")
-            if v in good_terms:
-                html = (
-                    html
-                    + "<span class='fusion fusion-good'>"
-                    + v_str
-                    + "</span>"
-                )
-            elif v in verybad_terms:
-                html = (
-                    html
-                    + "<span class='fusion fusion-verybad'>"
-                    + v_str
-                    + "</span>"
-                )
-            elif v in bad_terms:
-                html = (
-                    html
-                    + "<span class='fusion fusion-bad'>"
-                    + v_str
-                    + "</span>"
-                )
-            else:
-                html = (
-                    html
-                    + "<span class='fusion fusion-neutral'>"
-                    + v_str
-                    + "</span>"
-                )
-
-    return html
-
-
-@app.template_filter()
-def uniq_callers(calls: list) -> set:
-    """
-    Extracts unique caller names from a list of call dictionaries.
-
-    Args:
-        calls (list): List of dictionaries, each containing a "caller" key.
-
-    Returns:
-        set: Set of unique caller names.
-    """
-    callers = []
-    for c in calls:
-        callers.append(c["caller"])
-    return set(callers)
-
-
-@app.template_filter()
-def format_comment(st: str | None) -> str:
-    """
-    Formats a comment string for HTML display by replacing newlines with <br /> tags.
-
-    Args:
-        st (str | None): The comment string to format.
-
-    Returns:
-        str: The formatted comment string with newlines replaced by <br />.
-    """
-    st = st.replace("\n", "<br />")
-    return st
-
-@app.template_filter('markdown')
-def markdown_filter(s):
-    return markdown.markdown(s)
-
-@app.template_filter()
-def basename(path: str) -> str:
-    """
-    Extracts and returns the base name (the final component) from a given file path.
-
-    Args:
-        path (str): The file path from which to extract the base name.
-
-    Returns:
-        str: The base name of the file path.
-    """
-    return os.path.basename(path)
-
-
-@app.template_filter()
-def no_transid(nom: str) -> str | None:
-    """
-    Extracts the transcript ID from a colon-separated string.
-
-    Args:
-        nom (str): A string in the format 'gene:transcript_id'.
-
-    Returns:
-        str | None: The transcript ID if present, otherwise None.
-    """
-    a = nom.split(":")
-    if 1 < len(a):
-        return a[1]
-
-    return None
-
-
-@app.template_filter(name="format_hotspot_note")
-def format_hotspot_note(dummy) -> str:
-    """
-    Generates a legend of hotspot types as colored HTML badges for display in templates.
-
-    Args:
-        dummy: Placeholder argument (not used).
-
-    Returns:
-        str: HTML string with colored badges and their corresponding cancer type descriptions.
-    """
-    html = ""
-    html += "<span class='inline-block p-1 m-1 text-xs text-white bg-melanoma rounded-full'>MM: Malignt Melanom</span>&nbsp;"
-    html += "<span class='inline-block p-1 m-1 text-xs text-white bg-cns rounded-full'>CNS: Centrala Nervsystemet</span>&nbsp;"
-    html += "<span class='inline-block p-1 m-1 text-xs text-white bg-lung rounded-full'>LU: Lunga</span>&nbsp;"
-    html += "<span class='inline-block p-1 m-1 text-xs text-white bg-colon rounded-full'>CO: Kolorektal</span>&nbsp;"
-    html += "<span class='inline-block p-1 m-1 text-xs text-white bg-gi rounded-full'>GI: Gastro-Intestinal</span>&nbsp;"
-    html += "<span class='inline-block p-1 m-1 text-xs text-white bg-dna rounded-full'>D: Generell Solid</span>&nbsp;"
-    return html
-
-
-@app.template_filter()
-def format_hotspot(filters: list) -> str:
-    """
-    Gives hotspot icons a special color depending on what type of hotspot. This function really is only useful for
-    solid cancers and very specific to the SomaticPanelPipeline VEP annotation.
-    """
-    html = ""
-    for f in filters:
-        if "mm" in f:
-            html += "<span title='Present in Melanoma hotspot list' class='inline-block px-1 py-1 mx-1 my-1 text-xs font-semibold text-white bg-melanoma rounded-full'>MM</span>"
-        if "cns" in f:
-            html += "<span title='Present in CNS hotspot list' class='inline-block px-1 py-1 mx-1 my-1 text-xs font-semibold text-white bg-cns rounded-full'>CNS</span>"
-        if "lu" in f:
-            html += "<span title='Present in Lung hotspot list' class='inline-block px-1 py-1 mx-1 my-1 text-xs font-semibold text-white bg-lung rounded-full'>LU</span>"
-        if "co" in f:
-            html += "<span title='Present in Colon hotspot list' class='inline-block px-1 py-1 mx-1 my-1 text-xs font-semibold text-white bg-colon rounded-full'>CO</span>"
-        if "gi" in f:
-            html += "<span title='Present in Gastro Intestinal hotspot list' class='inline-block px-1 py-1 mx-1 my-1 text-xs font-semibold text-white bg-gi rounded-full'>GI</span>"
-        if "d" in f:
-            html += "<span title='Present in DNA-panel hotspot list' class='inline-block px-1 py-1 mx-1 my-1 text-xs font-semibold text-white bg-dna rounded-full'>D</span>"
-
-    return html
-
-
-@app.template_filter()
-def one_letter_p(st: str) -> str | None:
-    """
-    Converts a three-letter amino acid code to its corresponding one-letter code.
-
-    Returns the input string with all three-letter amino acid codes replaced by their one-letter equivalents.
-    If the input is None or empty, returns an empty string.
-
-    Args:
-        st (str): The string containing three-letter amino acid codes.
-
-    Returns:
-        str | None: The string with three-letter codes replaced by one-letter codes, or an empty string if input is None.
-    """
-    aa = {
-        "Cys": "C",
-        "Asp": "D",
-        "Ser": "S",
-        "Gln": "Q",
-        "Lys": "K",
-        "Ile": "I",
-        "Pro": "P",
-        "Thr": "T",
-        "Phe": "F",
-        "Asn": "N",
-        "Gly": "G",
-        "His": "H",
-        "Leu": "L",
-        "Arg": "R",
-        "Trp": "W",
-        "Ala": "A",
-        "Val": "V",
-        "Glu": "E",
-        "Tyr": "Y",
-        "Met": "M",
-        "Ter": "*",
-    }
-
-    pattern = re.compile("|".join(aa.keys()))
-    if st:
-        return pattern.sub(lambda x: aa[x.group()], st)
-
-    return ""
-
-
-@app.template_filter()
-def ellipsify(st: str, l: int) -> str:
-    """
-    Truncates a string to a specified length and adds an ellipsis with a tooltip showing the full string.
-
-    Args:
-        st (str): The input string to truncate.
-        l (int): The maximum length of the truncated string.
-
-    Returns:
-        str: The truncated string with an ellipsis and a tooltip containing the full string if it exceeds the specified length.
-    """
-    if len(st) <= l:
-        return st
-    else:
-        return "<span title='" + st + "'>" + st[0:l] + "...</span>"
-
-
-@app.template_filter()
-def multirow(st: str | list) -> str:
-    """
-    Joins a list or a string (split by '&') into a multi-row HTML string separated by <br> tags.
-
-    Args:
-        st (str | list): The input, either a list of strings or a single string with '&' as separator.
-
-    Returns:
-        str: The joined string with <br> tags for multi-row display.
-    """
-    if isinstance(st, list):
-        return "<br>".join(st)
-    else:
-        return "<br>".join(st.split("&"))
-
-
-@app.template_filter()
-def round_to_3(x: float | int) -> float:
-    """
-    Rounds a number to 3 significant digits.
-
-    Args:
-        x (float | int): The number to round.
-
-    Returns:
-        float: The number rounded to 3 significant digits, or 0 if x is 0.
-    """
-    if x == 0:
-        return 0
-    return round(x, -int(floor(log10(abs(x)))) + 2)
-
-
-@app.template_filter()
-def format_gnomad(st: str | None) -> str:
-    """
-    Formats a gnomAD frequency value as a percentage string with up to 3 significant digits.
-
-    Args:
-        st (str | None): The gnomAD frequency value as a string (e.g., '0.000123').
-
-    Returns:
-        str: The formatted frequency as a percentage string (e.g., '0.0123%'), or '-' if input is None or empty.
-    """
-    if not st:
-        return "-"
-    return str(round_to_3(float(st) * 100)) + "%"
-
-
-@app.template_filter()
-def format_pop_freq(st: str, allele_to_show: str) -> str:
-    """
-    Formats a population frequency string for a specific allele as a percentage with up to 3 significant digits.
-
-    Args:
-        st (str): Population frequency string, with allele:frequency pairs separated by '&', e.g., 'A:0.001&C:0.002'.
-        allele_to_show (str): The allele for which to display the frequency.
-
-    Returns:
-        str: The formatted frequency as a percentage string (e.g., '0.1%'), '-' if input is empty, or 'N/A' if the allele is not found.
-    """
-    if not st:
-        return "-"
-    if len(allele_to_show) > 1:
-        allele_to_show = allele_to_show[1:]
-    all_alleles = st.split("&")
-    for allele_frq in all_alleles:
-        a = allele_frq.split(":")
-        if a[0] == allele_to_show:
-            return str(round_to_3(float(a[1]) * 100)) + "%"
-
-    return "N/A"
-
-
-def remove_prefix(text: str, prefix: str) -> str:
-    """
-    Removes the specified prefix from the given text if it starts with that prefix.
-
-    Args:
-        text (str): The input string to process.
-        prefix (str): The prefix to remove from the input string.
-
-    Returns:
-        str: The string with the prefix removed if present, otherwise the original string.
-    """
-    if text.startswith(prefix):
-        return text[len(prefix) :]
-    return text
-
-
-@app.template_filter()
-def pubmed_links(st: str | None) -> str:
-    """
-    Converts a comma-separated string of PubMed IDs (optionally prefixed with 'PMID:') into a series of numbered HTML links.
-
-    Args:
-        st (str | None): A string containing PubMed IDs separated by commas, e.g., 'PMID:12345,PMID:67890' or '12345,67890'.
-
-    Returns:
-        str: An HTML string with each PubMed ID converted to a numbered link, or '-' if input is None or empty.
-    """
-    if not st:
-        return "-"
-    pids = re.split(r",\s*", st)
-    outstr = "<b>["
-    for i, pid in enumerate(pids):
-        pid = remove_prefix(pid, "PMID:")
-        outstr = (
-            outstr
-            + "<a href='https://www.ncbi.nlm.nih.gov/pubmed/"
-            + pid
-            + "'>"
-            + str(i + 1)
-            + "</a> "
-        )
-
-    outstr = outstr.rstrip()
-    outstr += "]</b>"
-
-    return outstr
-
-
-@app.template_filter()
-def three_dec(val: float | int) -> str:
-    """
-    Converts a numeric value to a percentage string with up to 3 significant digits.
-
-    Args:
-        val: The numeric value to convert (e.g., 0.01234 for 1.234%).
-
-    Returns:
-        str: The value multiplied by 100, rounded to 3 significant digits, as a string.
-    """
-    return str(round_to_3(float(val) * 100))
-
-
-@app.template_filter()
-<<<<<<< HEAD
-def human_date(value):
-    time_zone = "CET"
-    return (
-        arrow.get(value)
-        .replace(tzinfo=dateutil.tz.gettz(time_zone))
-        .humanize()
-    )
-=======
-def human_date(value: datetime | str) -> str:
-    """
-    Converts a date or datetime value to a human-readable relative time string
-    (e.g., '3 days ago') in Central European Time (CET).
-
-    Args:
-        value (datetime | str): The input date or datetime string.
-
-    Returns:
-        str: A human-readable relative time string in CET timezone.
-    """
-    if not value:
-        return "N/A"
-
-    try:
-        # Parse string to datetime if needed
-        dt = arrow.get(value)
-    except (arrow.parser.ParserError, ValueError, TypeError):
-        return "Invalid date"
-
-    cet = tz.gettz("Europe/Stockholm")
-    return dt.to(cet).humanize()
->>>>>>> 233c75de
-
-
-@app.template_filter()
-def array_uniq(arr: list) -> set:
-    """
-    Returns a set of unique elements from the input list.
-
-    Args:
-        arr (list): The list from which to extract unique elements.
-
-    Returns:
-        set: A set containing the unique elements from the input list.
-    """
-    uniq = set()
-    for a in arr:
-        uniq.add(a)
-    return uniq
-
-
-@app.template_filter()
-def format_oncokbtext(st: str) -> str:
-    """
-    Formats ONCOKB text for HTML display by replacing newlines with <br /> tags and converting
-    any (PMID:...) references into numbered PubMed links.
-
-    Args:
-        st (str): The ONCOKB text string to format.
-
-    Returns:
-        str: The formatted string with newlines replaced by <br /> and PubMed references as links.
-    """
-    st = st.replace("\n", "<br />")
-    l = re.findall(r"\(PMID:.*?\)", st)
-    i = 0
-    for a in l:
-        b = a.replace(")", "")
-        b = b.replace("(PMID:", "")
-        b = b.replace(" ", "")
-
-        pmids = b.split(",")
-
-        linked_str = ""
-        for pmid in pmids:
-            i += 1
-            linked_str = (
-                linked_str
-                + "<a href='https://www.ncbi.nlm.nih.gov/pubmed/"
-                + pmid
-                + "'>"
-                + str(i)
-                + "</a> "
-            )
-
-        linked_str = linked_str.rstrip()
-        st = st.replace(a, "<b>[" + linked_str + "]</b>")
-
-    return st
-
-
-@app.template_filter()
-def regex_replace(s: str, find: str, replace: str) -> str:
-    """
-    Replaces all occurrences of a regex pattern in a string with a replacement string.
-
-    Args:
-        s (str): The input string to process.
-        find (str): The regex pattern to search for.
-        replace (str): The replacement string.
-
-    Returns:
-        str: The string with all matches of the pattern replaced.
-    """
-    return re.sub(find, replace, s)
+#  Copyright (c) 2025 Coyote3 Project Authors
+#  All rights reserved.
+#
+#  This source file is part of the Coyote3 codebase.
+#  The Coyote3 project provides a framework for genomic data analysis,
+#  interpretation, reporting, and clinical diagnostics.
+#
+#  Unauthorized use, distribution, or modification of this software or its
+#  components is strictly prohibited without prior written permission from
+#  the copyright holders.
+#
+
+"""
+This module provides a collection of Jinja2 template filters for use in Flask-based
+genomic data analysis and reporting applications. The filters support formatting,
+annotation, and transformation of variant and clinical data for display in web templates.
+
+Key functionalities include:
+- Formatting variant filters, flags, and annotations as HTML badges or tooltips.
+- Converting and formatting dates, percentages, and frequencies.
+- Handling gene panel strings, fusion descriptions, and amino acid codes.
+- Generating PubMed links and processing comments for display.
+- Utility filters for string manipulation, set operations, and rounding.
+"""
+
+import os
+import re
+from datetime import datetime
+from math import floor, log10
+from urllib.parse import unquote
+
+import arrow
+import markdown
+from dateutil import tz
+from flask import current_app as app
+from markupsafe import Markup
+
+
+@app.template_filter("has_hotspot")
+def has_hotspot_filter(variants: list) -> bool:
+    """
+    Returns True if any variant in the list has the 'hotspot' key set to a truthy value.
+
+    Args:
+        variants (list): List of variant dictionaries.
+
+    Returns:
+        bool: True if any variant has 'hotspot' set, otherwise False.
+    """
+    return any(variant.get("hotspot") for variant in variants)
+
+
+@app.template_filter()
+def format_panel_flag_snv(panel_str: str) -> str:
+    """
+    Formats a gene panel string for SNV (single nucleotide variant) flags as HTML badges.
+
+    Args:
+        panel_str (str): A string containing gene panel information, typically in the format
+                         'classification:variant_type' separated by commas for multiple entries.
+
+    Returns:
+        str: HTML string with formatted badges for each classification and variant type.
+    """
+    if not panel_str:
+        return ""
+    genes = panel_str.split(",")
+
+    classification = set()
+    variant_type = set()
+    for gene in genes:
+        parts = panel_str.split(":")
+        classification.add(parts[0])
+        variant_type.add(parts[1])
+
+    html = ""
+    if "somatic" in classification:
+        html = (
+            html
+            + "<span class='inline-block px-1 mx-1 rounded-full text-xs bg-green-100 '>*</span>"
+        )
+    for vartype in variant_type:
+        if vartype == "snv":
+            html = (
+                html
+                + "<span class='inline-block px-1 py-1 mx-1 my-1 my-1 rounded-full text-xs bg-green-100'>SNV</span>"
+            )
+        else:
+            html = (
+                html
+                + "<span class='inline-block px-1 py-1 mx-1 my-1 my-1 rounded-full text-xs bg-red-100'>"
+                + vartype.upper()
+                + "</span>"
+            )
+
+    return html
+
+
+@app.template_filter()
+def sortable_date(value: datetime | str) -> str:
+    """
+    Converts a date or datetime value to a sortable string by removing dashes, spaces, colons, and periods.
+
+    Args:
+        value: The date or datetime value to be formatted.
+
+    Returns:
+        str: A string representation of the date with special characters removed, suitable for sorting.
+    """
+    s = str(value).translate("- :.")
+    return s
+
+
+@app.template_filter()
+def standard_HGVS(st: str | None) -> str:
+    """
+    Formats a standard HGVS string by removing the version number after the last dot and wrapping it in parentheses.
+
+    Args:
+        st (str | None): The HGVS string to format, e.g., 'NM_000546.5'.
+
+    Returns:
+        str: The formatted HGVS string with the version in parentheses, e.g., 'NM_000546.(5)'. Returns an empty string if input is None or empty.
+    """
+    if st:
+        parts = st.rsplit(".", 1)
+        standard = parts[0] + ".(" + parts[1] + ")"
+    else:
+        standard = ""
+    return Markup.escape(standard)
+
+
+@app.template_filter()
+def perc_no_dec(val: float | None) -> str | None:
+    """
+    Converts a float value to a percentage string with no decimal places.
+
+    Args:
+        val (float | None): The value to convert (e.g., 0.25 for 25%).
+
+    Returns:
+        str | None: The formatted percentage string (e.g., '25%'), or None if input is invalid.
+    """
+    if isinstance(val, (int, float)) and val not in ("", "NA", None):
+        return f"{int(round(100 * val, 0))}%"
+    return None
+
+
+@app.template_filter()
+def format_tier(st: int | str) -> str:
+    """
+    Formats a tier value as a human-readable string.
+
+    Args:
+        st (int | str): The tier value (1, 2, 3, 4 or string).
+
+    Returns:
+        str: The formatted tier string (e.g., 'Tier I'), or the original value if not 1-4.
+    """
+    if st == 1:
+        return "Tier I"
+    if st == 2:
+        return "Tier II"
+    if st == 3:
+        return "Tier III"
+    if st == 4:
+        return "Tier IV"
+    return st
+
+
+@app.template_filter()
+def format_filter(filters: list) -> str:
+    """
+    Formats a list of variant filters as HTML badges with appropriate colors and tooltips.
+
+    Args:
+        filters (list): List of filter strings applied to a variant.
+
+    Returns:
+        str: HTML string with formatted badges for each filter, including tooltips and color coding.
+    """
+
+    # Define color categories and tooltips
+    filter_classes = {
+        "PASS": ("PASS", "bg-pass", "Variant passed all quality filters"),
+        "GERMLINE": ("GERM", "bg-germline", "Germline variant"),
+        "GERMLINE_RISK": ("GERM", "bg-germline-risk", "Germline risk variant"),
+    }
+
+    warn_filters = {
+        "HP": ("HP", "bg-warn", "Variant in homopolymer"),
+        "SB": ("SB", "bg-warn", "Strand bias detected"),
+        "LO": ("LO", "bg-warn", "Low tumor VAF"),
+        "XLO": ("XLO", "bg-warn", "Very low tumor VAF"),
+        "PON": ("PON", "bg-warn", "Variant in panel of normals"),
+        "FFPE": ("FFPE", "bg-warn", "Variant in panel of FFPE-normals"),
+    }
+
+    fail_filters = {
+        "N": ("N", "bg-fail", "Too high VAF in normal sample"),
+        "P": ("P", "bg-fail", "Too low P-value"),
+        "SB": ("SB", "bg-fail", "Strand bias failed"),
+        "LD": ("LD", "bg-fail", "Long deletion detected"),
+        "PON": ("PON", "bg-fail", "Variant failed due to panel of normals"),
+        "FFPE": ("FFPE", "bg-fail", "Variant failed due to FFPE panel"),
+    }
+
+    # Mapping of multiple raw filter names to grouped categories
+    warn_map = {
+        "WARN_HOMOPOLYMER": "HP",
+        "WARN_STRANDBIAS": "SB",
+        "WARN_LOW_TVAF": "LO",
+        "WARN_VERYLOW_TVAF": "XLO",
+        "WARN_PON_freebayes": "PON",
+        "WARN_PON_vardict": "PON",
+        "WARN_PON_tnscope": "PON",
+        "WARN_FFPE_PON_freebayes": "FFPE",
+        "WARN_FFPE_PON_vardict": "FFPE",
+        "WARN_FFPE_PON_tnscope": "FFPE",
+    }
+
+    fail_map = {
+        "FAIL_NVAF": "N",
+        "FAIL_PVALUE": "P",
+        "FAIL_STRANDBIAS": "SB",
+        "FAIL_LONGDEL": "LD",
+        "FAIL_PON_freebayes": "PON",
+        "FAIL_PON_vardict": "PON",
+        "FAIL_PON_tnscope": "PON",
+        "FAIL_FFPE_PON_freebayes": "FFPE",
+        "FAIL_FFPE_PON_vardict": "FFPE",
+        "FAIL_FFPE_PON_tnscope": "FFPE",
+    }
+
+    skip_filters = ["WARN_NOVAR"]
+
+    html = ""
+    seen_flags = set()
+
+    for f in filters:
+        if f in filter_classes:
+            text, css_class, tooltip = filter_classes[f]
+            seen_flags.add(f)
+        elif f in warn_map:
+            if warn_map[f] in seen_flags:
+                continue
+            else:
+                text, css_class, tooltip = warn_filters[warn_map[f]]
+                seen_flags.add(text)
+        elif f in fail_map:
+            if fail_map[f] in seen_flags:
+                continue
+            else:
+                text, css_class, tooltip = fail_filters[fail_map[f]]
+                seen_flags.add(text)
+        elif f in skip_filters:
+            seen_flags.add(f)
+            continue
+        elif "FAIL" in f and f not in seen_flags:
+            text, css_class, tooltip = (
+                f,
+                "bg-fail",
+                "Failure due to quality issues",
+            )
+            seen_flags.add(f)
+        elif "WARN" in f and f not in seen_flags:
+            text, css_class, tooltip = (
+                f,
+                "bg-warn",
+                "Warning due to quality concerns",
+            )
+            seen_flags.add(f)
+        else:
+            continue  # Ignore unknown filters
+
+        html += (
+            f"<div class='inline-block p-1 text-white {css_class} rounded-md text-xs leading-tight flex items-center' "
+            f"onmouseover='showTooltip(event, \"{tooltip}\")'>"
+            f"{text}</div>"
+        )
+
+    return html
+
+
+@app.template_filter()
+def intersect(l1: list, l2: list) -> bool:
+    """
+    Checks if there is any overlap between two lists.
+
+    Args:
+        l1 (list): First list.
+        l2 (list): Second list.
+
+    Returns:
+        bool: True if there is at least one common element, False otherwise.
+    """
+    overlap = list(set(l1) & set(l2))
+    if len(overlap) > 0:
+        return True
+    else:
+        return False
+
+
+@app.template_filter()
+def unesc(st: str | None) -> str:
+    """
+    Decodes a percent-encoded string using URL decoding.
+
+    Args:
+        st (str | None): The percent-encoded string to decode.
+
+    Returns:
+        str: The decoded string, or an empty string if the input is None or empty.
+    """
+    if st and len(st) > 0:
+        return unquote(st)
+    else:
+        return ""
+
+
+@app.template_filter()
+def format_fusion_desc(st: str | None) -> str:
+    """
+    Formats a fusion description string by categorizing each term as good, bad, very bad, or neutral, and wraps them in corresponding HTML span elements for display.
+
+    Args:
+        st (str | None): A comma-separated string of fusion description terms.
+
+    Returns:
+        str: HTML string with each term wrapped in a span with a class indicating its category.
+    """
+    html = ""
+
+    good_terms = [
+        "mitelman",
+        "18cancers",
+        "known",
+        "oncogene",
+        "cgp",
+        "cancer",
+        "cosmic",
+        "gliomas",
+        "oesophagus",
+        "tumor",
+        "pancreases",
+        "prostates",
+        "tcga",
+        "ticdb",
+    ]
+
+    verybad_terms = [
+        "1000genomes",
+        "banned",
+        "bodymap2",
+        "cacg",
+        "conjoing",
+        "cortex",
+        "cta",
+        "ctb",
+        "ctc",
+        "ctd",
+        "distance1000bp",
+        "ensembl_fully_overlapping",
+        "ensembl_same_strand_overlapping",
+        "gtex",
+        "hpa",
+        "matched-normal",
+        "mt",
+        "non_cancer_tissues",
+        "non_tumor_cells",
+        "pair_pseudo_genes",
+        "paralogs",
+        "readthrough",
+        "refseq_fully_overlapping",
+        "rp11",
+        "rp",
+        "rrna",
+        "similar_reads",
+        "similar_symbols",
+        "ucsc_fully_overlapping",
+        "ucsc_same_strand_overlapping",
+    ]
+
+    bad_terms = [
+        "distance100kbp",
+        "distance10kbp",
+        "duplicates",
+        "ensembl_partially_overlapping",
+        "fragments",
+        "healthy",
+        "short_repeats",
+        "long_repeats",
+        "partial-matched-normal",
+        "refseq_partially_overlapping",
+        "short_distance" "ucsc_partially_overlapping",
+    ]
+
+    if st:
+        vals = st.split(",")
+
+        for v in vals:
+            v_str = v
+            v_str = v_str.replace("<", "&lt;")
+            v_str = v_str.replace(">", "&gt;")
+            if v in good_terms:
+                html = (
+                    html
+                    + "<span class='fusion fusion-good'>"
+                    + v_str
+                    + "</span>"
+                )
+            elif v in verybad_terms:
+                html = (
+                    html
+                    + "<span class='fusion fusion-verybad'>"
+                    + v_str
+                    + "</span>"
+                )
+            elif v in bad_terms:
+                html = (
+                    html
+                    + "<span class='fusion fusion-bad'>"
+                    + v_str
+                    + "</span>"
+                )
+            else:
+                html = (
+                    html
+                    + "<span class='fusion fusion-neutral'>"
+                    + v_str
+                    + "</span>"
+                )
+
+    return html
+
+
+@app.template_filter()
+def uniq_callers(calls: list) -> set:
+    """
+    Extracts unique caller names from a list of call dictionaries.
+
+    Args:
+        calls (list): List of dictionaries, each containing a "caller" key.
+
+    Returns:
+        set: Set of unique caller names.
+    """
+    callers = []
+    for c in calls:
+        callers.append(c["caller"])
+    return set(callers)
+
+
+@app.template_filter()
+def format_comment(st: str | None) -> str:
+    """
+    Formats a comment string for HTML display by replacing newlines with <br /> tags.
+
+    Args:
+        st (str | None): The comment string to format.
+
+    Returns:
+        str: The formatted comment string with newlines replaced by <br />.
+    """
+    st = st.replace("\n", "<br />")
+    return st
+
+@app.template_filter('markdown')
+def markdown_filter(s):
+    return markdown.markdown(s)
+
+@app.template_filter()
+def basename(path: str) -> str:
+    """
+    Extracts and returns the base name (the final component) from a given file path.
+
+    Args:
+        path (str): The file path from which to extract the base name.
+
+    Returns:
+        str: The base name of the file path.
+    """
+    return os.path.basename(path)
+
+
+@app.template_filter()
+def no_transid(nom: str) -> str | None:
+    """
+    Extracts the transcript ID from a colon-separated string.
+
+    Args:
+        nom (str): A string in the format 'gene:transcript_id'.
+
+    Returns:
+        str | None: The transcript ID if present, otherwise None.
+    """
+    a = nom.split(":")
+    if 1 < len(a):
+        return a[1]
+
+    return None
+
+
+@app.template_filter(name="format_hotspot_note")
+def format_hotspot_note(dummy) -> str:
+    """
+    Generates a legend of hotspot types as colored HTML badges for display in templates.
+
+    Args:
+        dummy: Placeholder argument (not used).
+
+    Returns:
+        str: HTML string with colored badges and their corresponding cancer type descriptions.
+    """
+    html = ""
+    html += "<span class='inline-block p-1 m-1 text-xs text-white bg-melanoma rounded-full'>MM: Malignt Melanom</span>&nbsp;"
+    html += "<span class='inline-block p-1 m-1 text-xs text-white bg-cns rounded-full'>CNS: Centrala Nervsystemet</span>&nbsp;"
+    html += "<span class='inline-block p-1 m-1 text-xs text-white bg-lung rounded-full'>LU: Lunga</span>&nbsp;"
+    html += "<span class='inline-block p-1 m-1 text-xs text-white bg-colon rounded-full'>CO: Kolorektal</span>&nbsp;"
+    html += "<span class='inline-block p-1 m-1 text-xs text-white bg-gi rounded-full'>GI: Gastro-Intestinal</span>&nbsp;"
+    html += "<span class='inline-block p-1 m-1 text-xs text-white bg-dna rounded-full'>D: Generell Solid</span>&nbsp;"
+    return html
+
+
+@app.template_filter()
+def format_hotspot(filters: list) -> str:
+    """
+    Gives hotspot icons a special color depending on what type of hotspot. This function really is only useful for
+    solid cancers and very specific to the SomaticPanelPipeline VEP annotation.
+    """
+    html = ""
+    for f in filters:
+        if "mm" in f:
+            html += "<span title='Present in Melanoma hotspot list' class='inline-block px-1 py-1 mx-1 my-1 text-xs font-semibold text-white bg-melanoma rounded-full'>MM</span>"
+        if "cns" in f:
+            html += "<span title='Present in CNS hotspot list' class='inline-block px-1 py-1 mx-1 my-1 text-xs font-semibold text-white bg-cns rounded-full'>CNS</span>"
+        if "lu" in f:
+            html += "<span title='Present in Lung hotspot list' class='inline-block px-1 py-1 mx-1 my-1 text-xs font-semibold text-white bg-lung rounded-full'>LU</span>"
+        if "co" in f:
+            html += "<span title='Present in Colon hotspot list' class='inline-block px-1 py-1 mx-1 my-1 text-xs font-semibold text-white bg-colon rounded-full'>CO</span>"
+        if "gi" in f:
+            html += "<span title='Present in Gastro Intestinal hotspot list' class='inline-block px-1 py-1 mx-1 my-1 text-xs font-semibold text-white bg-gi rounded-full'>GI</span>"
+        if "d" in f:
+            html += "<span title='Present in DNA-panel hotspot list' class='inline-block px-1 py-1 mx-1 my-1 text-xs font-semibold text-white bg-dna rounded-full'>D</span>"
+
+    return html
+
+
+@app.template_filter()
+def one_letter_p(st: str) -> str | None:
+    """
+    Converts a three-letter amino acid code to its corresponding one-letter code.
+
+    Returns the input string with all three-letter amino acid codes replaced by their one-letter equivalents.
+    If the input is None or empty, returns an empty string.
+
+    Args:
+        st (str): The string containing three-letter amino acid codes.
+
+    Returns:
+        str | None: The string with three-letter codes replaced by one-letter codes, or an empty string if input is None.
+    """
+    aa = {
+        "Cys": "C",
+        "Asp": "D",
+        "Ser": "S",
+        "Gln": "Q",
+        "Lys": "K",
+        "Ile": "I",
+        "Pro": "P",
+        "Thr": "T",
+        "Phe": "F",
+        "Asn": "N",
+        "Gly": "G",
+        "His": "H",
+        "Leu": "L",
+        "Arg": "R",
+        "Trp": "W",
+        "Ala": "A",
+        "Val": "V",
+        "Glu": "E",
+        "Tyr": "Y",
+        "Met": "M",
+        "Ter": "*",
+    }
+
+    pattern = re.compile("|".join(aa.keys()))
+    if st:
+        return pattern.sub(lambda x: aa[x.group()], st)
+
+    return ""
+
+
+@app.template_filter()
+def ellipsify(st: str, l: int) -> str:
+    """
+    Truncates a string to a specified length and adds an ellipsis with a tooltip showing the full string.
+
+    Args:
+        st (str): The input string to truncate.
+        l (int): The maximum length of the truncated string.
+
+    Returns:
+        str: The truncated string with an ellipsis and a tooltip containing the full string if it exceeds the specified length.
+    """
+    if len(st) <= l:
+        return st
+    else:
+        return "<span title='" + st + "'>" + st[0:l] + "...</span>"
+
+
+@app.template_filter()
+def multirow(st: str | list) -> str:
+    """
+    Joins a list or a string (split by '&') into a multi-row HTML string separated by <br> tags.
+
+    Args:
+        st (str | list): The input, either a list of strings or a single string with '&' as separator.
+
+    Returns:
+        str: The joined string with <br> tags for multi-row display.
+    """
+    if isinstance(st, list):
+        return "<br>".join(st)
+    else:
+        return "<br>".join(st.split("&"))
+
+
+@app.template_filter()
+def round_to_3(x: float | int) -> float:
+    """
+    Rounds a number to 3 significant digits.
+
+    Args:
+        x (float | int): The number to round.
+
+    Returns:
+        float: The number rounded to 3 significant digits, or 0 if x is 0.
+    """
+    if x == 0:
+        return 0
+    return round(x, -int(floor(log10(abs(x)))) + 2)
+
+
+@app.template_filter()
+def format_gnomad(st: str | None) -> str:
+    """
+    Formats a gnomAD frequency value as a percentage string with up to 3 significant digits.
+
+    Args:
+        st (str | None): The gnomAD frequency value as a string (e.g., '0.000123').
+
+    Returns:
+        str: The formatted frequency as a percentage string (e.g., '0.0123%'), or '-' if input is None or empty.
+    """
+    if not st:
+        return "-"
+    return str(round_to_3(float(st) * 100)) + "%"
+
+
+@app.template_filter()
+def format_pop_freq(st: str, allele_to_show: str) -> str:
+    """
+    Formats a population frequency string for a specific allele as a percentage with up to 3 significant digits.
+
+    Args:
+        st (str): Population frequency string, with allele:frequency pairs separated by '&', e.g., 'A:0.001&C:0.002'.
+        allele_to_show (str): The allele for which to display the frequency.
+
+    Returns:
+        str: The formatted frequency as a percentage string (e.g., '0.1%'), '-' if input is empty, or 'N/A' if the allele is not found.
+    """
+    if not st:
+        return "-"
+    if len(allele_to_show) > 1:
+        allele_to_show = allele_to_show[1:]
+    all_alleles = st.split("&")
+    for allele_frq in all_alleles:
+        a = allele_frq.split(":")
+        if a[0] == allele_to_show:
+            return str(round_to_3(float(a[1]) * 100)) + "%"
+
+    return "N/A"
+
+
+def remove_prefix(text: str, prefix: str) -> str:
+    """
+    Removes the specified prefix from the given text if it starts with that prefix.
+
+    Args:
+        text (str): The input string to process.
+        prefix (str): The prefix to remove from the input string.
+
+    Returns:
+        str: The string with the prefix removed if present, otherwise the original string.
+    """
+    if text.startswith(prefix):
+        return text[len(prefix) :]
+    return text
+
+
+@app.template_filter()
+def pubmed_links(st: str | None) -> str:
+    """
+    Converts a comma-separated string of PubMed IDs (optionally prefixed with 'PMID:') into a series of numbered HTML links.
+
+    Args:
+        st (str | None): A string containing PubMed IDs separated by commas, e.g., 'PMID:12345,PMID:67890' or '12345,67890'.
+
+    Returns:
+        str: An HTML string with each PubMed ID converted to a numbered link, or '-' if input is None or empty.
+    """
+    if not st:
+        return "-"
+    pids = re.split(r",\s*", st)
+    outstr = "<b>["
+    for i, pid in enumerate(pids):
+        pid = remove_prefix(pid, "PMID:")
+        outstr = (
+            outstr
+            + "<a href='https://www.ncbi.nlm.nih.gov/pubmed/"
+            + pid
+            + "'>"
+            + str(i + 1)
+            + "</a> "
+        )
+
+    outstr = outstr.rstrip()
+    outstr += "]</b>"
+
+    return outstr
+
+
+@app.template_filter()
+def three_dec(val: float | int) -> str:
+    """
+    Converts a numeric value to a percentage string with up to 3 significant digits.
+
+    Args:
+        val: The numeric value to convert (e.g., 0.01234 for 1.234%).
+
+    Returns:
+        str: The value multiplied by 100, rounded to 3 significant digits, as a string.
+    """
+    return str(round_to_3(float(val) * 100))
+
+
+@app.template_filter()
+def human_date(value: datetime | str) -> str:
+    """
+    Converts a date or datetime value to a human-readable relative time string
+    (e.g., '3 days ago') in Central European Time (CET).
+
+    Args:
+        value (datetime | str): The input date or datetime string.
+
+    Returns:
+        str: A human-readable relative time string in CET timezone.
+    """
+    if not value:
+        return "N/A"
+
+    try:
+        # Parse string to datetime if needed
+        dt = arrow.get(value)
+    except (arrow.parser.ParserError, ValueError, TypeError):
+        return "Invalid date"
+
+    cet = tz.gettz("Europe/Stockholm")
+    return dt.to(cet).humanize()
+
+
+@app.template_filter()
+def array_uniq(arr: list) -> set:
+    """
+    Returns a set of unique elements from the input list.
+
+    Args:
+        arr (list): The list from which to extract unique elements.
+
+    Returns:
+        set: A set containing the unique elements from the input list.
+    """
+    uniq = set()
+    for a in arr:
+        uniq.add(a)
+    return uniq
+
+
+@app.template_filter()
+def format_oncokbtext(st: str) -> str:
+    """
+    Formats ONCOKB text for HTML display by replacing newlines with <br /> tags and converting
+    any (PMID:...) references into numbered PubMed links.
+
+    Args:
+        st (str): The ONCOKB text string to format.
+
+    Returns:
+        str: The formatted string with newlines replaced by <br /> and PubMed references as links.
+    """
+    st = st.replace("\n", "<br />")
+    l = re.findall(r"\(PMID:.*?\)", st)
+    i = 0
+    for a in l:
+        b = a.replace(")", "")
+        b = b.replace("(PMID:", "")
+        b = b.replace(" ", "")
+
+        pmids = b.split(",")
+
+        linked_str = ""
+        for pmid in pmids:
+            i += 1
+            linked_str = (
+                linked_str
+                + "<a href='https://www.ncbi.nlm.nih.gov/pubmed/"
+                + pmid
+                + "'>"
+                + str(i)
+                + "</a> "
+            )
+
+        linked_str = linked_str.rstrip()
+        st = st.replace(a, "<b>[" + linked_str + "]</b>")
+
+    return st
+
+
+@app.template_filter()
+def regex_replace(s: str, find: str, replace: str) -> str:
+    """
+    Replaces all occurrences of a regex pattern in a string with a replacement string.
+
+    Args:
+        s (str): The input string to process.
+        find (str): The regex pattern to search for.
+        replace (str): The replacement string.
+
+    Returns:
+        str: The string with all matches of the pattern replaced.
+    """
+    return re.sub(find, replace, s)