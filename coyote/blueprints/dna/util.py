#  Copyright (c) 2025 Coyote3 Project Authors
#  All rights reserved.
#
#  This source file is part of the Coyote3 codebase.
#  The Coyote3 project provides a framework for genomic data analysis,
#  interpretation, reporting, and clinical diagnostics.
#
#  Unauthorized use, distribution, or modification of this software or its
#  components is strictly prohibited without prior written permission from
#  the copyright holders.
#

"""
This module provides utility functions and classes for processing, annotating, and reporting DNA variants.
It includes methods for variant classification, consequence selection, CNV handling, annotation text generation, and report preparation.
"""

from collections import defaultdict
<<<<<<< HEAD
from coyote.util.report.report_util import ReportUtility
from flask import current_app as app
from coyote.extensions import store

=======
from datetime import datetime
from flask_login import current_user
from bson.objectid import ObjectId
from coyote.util.common_utility import CommonUtility
from coyote.util.report.report_util import ReportUtility
from flask import current_app as app
from coyote.extensions import store
from bisect import bisect_left
import math
from typing import Any, Dict, List, Optional, Tuple, Union
>>>>>>> 68ff7335


class DNAUtility:
    """
    DNAUtility provides static utility methods for processing, annotating, and reporting DNA variants.
    It includes functions for variant classification, consequence selection, CNV handling, annotation text generation, and report preparation.
    """

    @staticmethod
    def get_protein_coding_genes(var_iter: list) -> tuple[list, list]:
        """
        Extracts protein-coding genes from a list of variant dictionaries.

        Args:
            var_iter (list): List of variant dictionaries, each containing INFO and CSQ annotations.

        Returns:
            tuple[list, list]: A tuple containing:
                - The list of variants (unchanged from input).
                - A list of unique gene symbols annotated as protein_coding.
        """
        genes = set()
        variants = []
        for var in var_iter:
            if var["INFO"].get("selected_CSQ", {}).get("BIOTYPE") == "protein_coding":
                genes.add(var["INFO"]["selected_CSQ"]["SYMBOL"])
            for csq in var["INFO"]["CSQ"]:
                if csq["BIOTYPE"] == "protein_coding":
                    genes.add(csq["SYMBOL"])
            variants.append(var)

        return variants, list(genes)

    @staticmethod
    def hotspot_variant(variants: list) -> list[dict]:
        """
        Return variants that are hotspots.

        Args:
            variants (list): A list of variant dictionaries.

        Returns:
            list[dict]: A list of variant dictionaries that are hotspots.
        """
        hotspots = []
        for variant in variants:
            hotspot_dict = variant.get("hotspots", [{}])[0]
            if hotspot_dict:
                for hotspot_key, hotspot_elem in hotspot_dict.items():
                    if any("COS" in elem for elem in hotspot_elem):
                        variant.setdefault("INFO", {}).setdefault("HOTSPOT", []).append(hotspot_key)
            hotspots.append(variant)
        return hotspots

    @staticmethod
    def get_filter_conseq_terms(checked: list) -> list:
        """
        Returns a list of consequence terms mapped from the provided checked fields.

        Args:
            checked (list): List of field names to check against the consequence terms mapper.

        Returns:
            list: List of consequence terms corresponding to the checked fields.
        """

        filter_conseq = []
        conf = app.config.get("CONSEQ_TERMS_MAPPER")
        try:
            for fieldname in checked:
                if fieldname in conf:
                    filter_conseq.extend(conf.get(fieldname))
        except KeyError or TypeError:
            pass

        return filter_conseq

    @staticmethod
    def create_cnveffectlist(cnvtype: list) -> list:
        """
        Translates CNV filter types from user-friendly terms to annotation codes.

        The filter in the template uses 'loss' or 'gain', but CNV variants are annotated as 'DEL' (deletion) or 'AMP' (amplification).
        This function maps 'loss' to 'DEL' and 'gain' to 'AMP' for filtering purposes.
        """
        types = []
        for name in cnvtype:
            if name == "loss":
                types.append("DEL")
            if name == "gain":
                types.append("AMP")
        return types

    @staticmethod
    def format_pon(variant: dict) -> defaultdict:
        """
        Formats PON (Panel of Normals) information from a variant's INFO field into a nested defaultdict.

        Args:
            variant (dict): A variant dictionary containing an INFO field with PON-related keys.

        Returns:
            defaultdict: A nested dictionary where the first key is the variant class (vc), and the second key is the number type (numtype), mapping to the corresponding value from the INFO field.
        """
        pon = defaultdict(dict)
        for i in variant["INFO"]:
            if "PON_" in i:
                part = i.split("_")
                if len(part) == 3:
                    numtype = part[1]
                    vc = part[2]
                    pon[vc][numtype] = variant["INFO"][i]
        return pon

    @staticmethod
    def add_global_annotations(variants: list, assay: str, subpanel: str) -> tuple[list, list]:
        """
        Add global annotations to each variant in the provided list.

        This method iterates over the list of variant dictionaries, retrieves global annotations,
        classification, other classification, and interesting annotations for each variant using
        the annotation handler from the store, and updates the variant accordingly. It also adds
        alternative classifications based on the specified assay and subpanel.

        Args:
            variants (list): List of variant dictionaries to annotate.
            assay (str): The type of assay being used (e.g., 'solid').
            subpanel (str): The subpanel identifier for further filtering.

        Returns:
            list: The list of variants with updated global annotations and classifications.
        """
        selected_variants = []
        for var_idx, var in enumerate(variants):
            (
                variants[var_idx]["global_annotations"],
                variants[var_idx]["classification"],
                variants[var_idx]["other_classification"],
                variants[var_idx]["annotations_interesting"],
            ) = store.annotation_handler.get_global_annotations(var, assay, subpanel)
            classification = variants[var_idx]["classification"]
            if classification is not None:
                class_value = classification.get("class")
                if class_value is not None and class_value < 999:
                    selected_variants.append(variants[var_idx])

            variants[var_idx] = DNAUtility.add_alt_class(variants[var_idx], assay, subpanel)
        return variants, selected_variants

    @staticmethod
    def add_alt_class(variant: dict, assay: str, subpanel: str) -> dict:
        """
        Add alternative classifications to a variant based on the specified assay and subpanel.

        Args:
            variant (dict): A dictionary representing a variant to be annotated.
            assay (str): The type of assay being used (e.g., 'solid').
            subpanel (str): The subpanel identifier for further filtering when assay is 'solid'.

        Returns:
            dict: The variant dictionary with additional classifications added.
        """
        additional_classifications = store.annotation_handler.get_additional_classifications(
            variant, assay, subpanel
        )
        if additional_classifications:
            additional_classifications[0].pop("_id", None)
            additional_classifications[0].pop("author", None)
            additional_classifications[0].pop("time_created", None)
            additional_classifications[0]["class"] = int(additional_classifications[0]["class"])
            variant["additional_classification"] = additional_classifications[0]
        else:
            variant["additional_classification"] = None

        return variant

    @staticmethod
    def filter_variants_for_report(variants: list, filter_genes: list, assay: str) -> list:
        """
        Filters variants for inclusion in the report based on gene, blacklist status, classification, and assay-specific rules.

        Args:
            variants (list): List of variant dictionaries to filter.
            filter_genes (list): List of gene symbols to include. If empty, all genes are included.
            assay (str): Assay type, used for additional filtering logic.

        Returns:
            list: Filtered and sorted list of variant dictionaries suitable for reporting.
        """
        filtered_sorted_variants = sorted(
            [
                var
                for var in variants
                if (
                    var.get("INFO", {}).get("selected_CSQ", {}).get("SYMBOL") in filter_genes
                    or len(filter_genes) == 0
                )
                and not var.get("blacklist")
                and var.get("classification")
                and var.get("classification", {}).get("class", 0) not in [4, 999]
                and not (
                    (assay == "gmsonco" and var.get("classification", {}).get("class", 0) == 3)
                    if assay != "tumwgs"
                    else False
                )
            ],
            key=lambda var: var.get("classification", {}).get("class", 0),
        )

        return filtered_sorted_variants

    @staticmethod
    def sort_by_class_and_af(data: list[dict]) -> list[dict]:
        """
        Sort a list of variant-like dicts by classification and allele frequency.

        Sort order:
        - primary: 'class' ascending (lower class value first)
        - secondary: 'af' descending (higher allele frequency first)

        Args:
            data (list[dict]): Each dict should contain at least the keys 'class' and 'af'.

        Returns:
            list[dict]: A new list sorted by the specified criteria.
        """
        return sorted(data, key=lambda d: (d["class"], -d["af"]))

    @staticmethod
    def get_simple_variants_for_report(variants: list, assay_config: dict) -> list:
        """
        Generate a simplified list of variant dictionaries for reporting.

        Args:
            variants (list): List of variant dictionaries to process.
            assay_config (dict): Assay configuration dictionary used for formatting and annotation.

        Returns:
            list: A list of dictionaries, each containing essential fields (chromosome, position, alleles, type, classification, consequence, cDNA/protein changes, and annotations) for reporting.

        Description:
            Processes a list of variant dictionaries, extracting and formatting key information for inclusion in clinical or research reports.
        """
        translation = ReportUtility.VARIANT_CLASS_TRANSLATION
        class_short_desc_list = ReportUtility.TIER_SHORT_DESC
        class_long_desc_list = ReportUtility.TIER_DESC
        one_letter_p = app.jinja_env.filters["one_letter_p"]
        standard_HGVS = app.jinja_env.filters["standard_HGVS"]
        cdna = ""
        protein_changes = []
        simple_variants = []
        for var in variants:
            indel_size = len(var.get("ALT")) - len(var.get("REF"))
            selected_CSQ = var.get("INFO", {}).get("selected_CSQ", {})
            var_type = "snv"
            variant_class = var.get("classification", {}).get("class")
            if indel_size > 20 or indel_size < -20:
                var_type = "indel"

                if indel_size < 0:
                    variant = cdna = f"{abs(indel_size)}bp DEL"
                else:
                    variant = cdna = f"{indel_size}bp INS"
            elif selected_CSQ.get("HGVSc"):
                variant = cdna = selected_CSQ.get("HGVSc")
            elif var.get("INFO", {}).get("SVTYPE"):
                var_type = "sv"
                variant = cdna = (
                    f"{var.get("INFO", {}).get("SVLEN")}bp {translation[var.get("INFO", {}).get('SVTYPE')]}"
                )
            else:
                variant = "?"

            # if there is a protein change and not long indel then replace the variant
            if selected_CSQ.get("HGVSp", None):
                if indel_size <= 20 or indel_size >= -20:
                    var_type = "snv"
                    variant = standard_HGVS(one_letter_p(selected_CSQ.get("HGVSp")))
                    protein_changes = [
                        standard_HGVS(one_letter_p(selected_CSQ.get("HGVSp"))),
                        standard_HGVS(selected_CSQ.get("HGVSp")),
                    ]
                else:
                    protein_changes = [
                        one_letter_p(selected_CSQ.get("HGVSp")),
                        selected_CSQ.get("HGVSp"),
                    ]

            # Vairant class short description
            if variant_class in class_short_desc_list:
                variant_class_short = class_short_desc_list[variant_class]
            else:
                variant_class_short = "-"

            # Vairant class long description
            if variant_class in class_short_desc_list:
                variant_class_long = class_long_desc_list[variant_class]
            else:
                variant_class_long = "-"

            # Classification/variant type
            if var.get("INFO", {}).get("MYELOID_GERMLINE") == 1 or "GERMLINE" in var.get(
                "FILTER", []
            ):
                class_type = "Konstitutionell"
            else:
                class_type = "Somatisk"

            # consequence
            all_conseq = selected_CSQ.get("Consequence", [])
            consequence = ""
            if all_conseq and isinstance(all_conseq, list):
                for c in all_conseq:
                    if c in translation:
                        consequence = translation[c]
                        break
                    else:
                        consequence = c
            elif all_conseq and isinstance(all_conseq, str):
                for c in all_conseq.split("&"):
                    if c in translation:
                        consequence = translation[c]
                        break
                    else:
                        consequence = c

            # Allele Freq
            if var.get("INFO", {}).get("SVTYPE") and selected_CSQ.get("SYMBOL") == "FLT3":
                AF = "N/A"
            else:
                for gt in var.get("GT"):
                    if gt.get("type") == "case":
                        AF = gt.get("AF")
                        break

            exon_raw = selected_CSQ.get("EXON") or ""
            exons = [
                e
                for e in (exon_raw.split("/") if isinstance(exon_raw, str) else [])
                if e and e.strip()
            ]
            intron_raw = selected_CSQ.get("INTRON") or ""
            introns = [
                i
                for i in (intron_raw.split("/") if isinstance(intron_raw, str) else [])
                if i and i.strip()
            ]

            simple_variants.append(
                {
                    "chr": var.get("CHROM"),
                    "pos": var.get("POS"),
                    "ref": var.get("REF"),
                    "alt": var.get("ALT"),
                    "variant": variant,
                    "af": AF,
                    "symbol": selected_CSQ.get("SYMBOL"),
<<<<<<< HEAD
                    "exon": selected_CSQ.get("EXON").split("/") if selected_CSQ.get("EXON") else [],
                    "intron": selected_CSQ.get("INTRON").split("/") if selected_CSQ.get("INTRON") else [],
=======
                    "exon": exons,
                    "intron": introns,
>>>>>>> 68ff7335
                    "class": variant_class,
                    "class_short_desc": variant_class_short,
                    "class_long_desc": variant_class_long,
                    "hotspot": var.get("INFO", {}).get("HOTSPOT"),
                    "var_type": var_type,
                    "class_type": class_type,
                    "var_class": var.get("variant_class", ""),
                    "feature": selected_CSQ.get("Feature", ""),
                    "consequence": consequence,
                    "cdna": cdna,
                    "protein_changes": protein_changes,
                    "global_annotations": var.get("global_annotations", []),
                    "annotations_interesting": var.get("annotations_interesting", []),
                    "comments": var.get("comments", []),
                }
            )
        return simple_variants

    @staticmethod
    def get_variant_nomenclature(data: dict) -> tuple[str, str]:
        """
        Get the nomenclature for the variant based on the following priority order:
        1. var_p (protein change)
        2. var_c (coding DNA change)
        3. var_g (genomic change)
        4. fusionpoints (fusion breakpoints)
        5. translocpoints (translocation breakpoints)
        6. cnvvar (copy number variant)
        Returns:
            tuple: A tuple containing the nomenclature and the variant value.
        """
        nomenclature = "p"  # default
        variant = ""  # default value in case nothing is found

        var_nomenclature = {
            "var_p": "p",  # priority 1
            "var_c": "c",  # priority 2
            "var_g": "g",  # priority 3
            "fusionpoints": "f",
            "translocpoints": "t",
            "cnvvar": "cn",
        }

        for key, value in var_nomenclature.items():
            variant_value = data.get(key)
            if variant_value:  # this checks for both None and empty string
                nomenclature = value
                variant = variant_value
                break

        return nomenclature, variant

    @staticmethod
    def cnvtype_variant(cnvs: list, checked_effects: list) -> list:
        """
        Filter CNVs by type.

        This function filters a list of CNV (Copy Number Variant) dictionaries based on the provided list of checked effects.

        Args:
         cnvs (list): List of CNV dictionaries to filter.
         checked_effects (list): List of CNV effect types to include (e.g., 'DEL', 'AMP').

        Returns:
         list: Filtered list of CNV dictionaries matching the specified effects.

        Note:
         This function is marked as deprecated and may be removed in future versions.
        """
        filtered_cnvs = []
        for var in cnvs:
            if var["ratio"] > 0:
                effect = "AMP"
            elif var["ratio"] < 0:
                effect = "DEL"
            if effect in checked_effects:
                filtered_cnvs.append(var)
        return filtered_cnvs

    @staticmethod
    def cnv_organizegenes(cnvs: list) -> list:
        """
        Organize CNV genes.

        This function processes a list of CNV (Copy Number Variant) dictionaries and organizes the gene information
        for each CNV. It can be used to extract, group, or format gene data associated with CNVs for downstream analysis
        or reporting.

        Args:
            cnvs (list): List of CNV dictionaries, each containing gene information.

        Returns:
            list: A list of organized gene data extracted or processed from the input CNVs.
        """
        fixed_cnvs_genes = []
        for var in cnvs:
            var["other_genes"] = []
            for gene in var["genes"]:
                if "class" in gene:
                    if "panel_gene" in var:
                        var["panel_gene"].append(gene["gene"])
                    else:
                        var["panel_gene"] = [gene["gene"]]
                else:
                    var["other_genes"].append(gene["gene"])
            fixed_cnvs_genes.append(var)
        return fixed_cnvs_genes
<|MERGE_RESOLUTION|>--- conflicted
+++ resolved
@@ -1,506 +1,494 @@
-#  Copyright (c) 2025 Coyote3 Project Authors
-#  All rights reserved.
-#
-#  This source file is part of the Coyote3 codebase.
-#  The Coyote3 project provides a framework for genomic data analysis,
-#  interpretation, reporting, and clinical diagnostics.
-#
-#  Unauthorized use, distribution, or modification of this software or its
-#  components is strictly prohibited without prior written permission from
-#  the copyright holders.
-#
-
-"""
-This module provides utility functions and classes for processing, annotating, and reporting DNA variants.
-It includes methods for variant classification, consequence selection, CNV handling, annotation text generation, and report preparation.
-"""
-
-from collections import defaultdict
-<<<<<<< HEAD
-from coyote.util.report.report_util import ReportUtility
-from flask import current_app as app
-from coyote.extensions import store
-
-=======
-from datetime import datetime
-from flask_login import current_user
-from bson.objectid import ObjectId
-from coyote.util.common_utility import CommonUtility
-from coyote.util.report.report_util import ReportUtility
-from flask import current_app as app
-from coyote.extensions import store
-from bisect import bisect_left
-import math
-from typing import Any, Dict, List, Optional, Tuple, Union
->>>>>>> 68ff7335
-
-
-class DNAUtility:
-    """
-    DNAUtility provides static utility methods for processing, annotating, and reporting DNA variants.
-    It includes functions for variant classification, consequence selection, CNV handling, annotation text generation, and report preparation.
-    """
-
-    @staticmethod
-    def get_protein_coding_genes(var_iter: list) -> tuple[list, list]:
-        """
-        Extracts protein-coding genes from a list of variant dictionaries.
-
-        Args:
-            var_iter (list): List of variant dictionaries, each containing INFO and CSQ annotations.
-
-        Returns:
-            tuple[list, list]: A tuple containing:
-                - The list of variants (unchanged from input).
-                - A list of unique gene symbols annotated as protein_coding.
-        """
-        genes = set()
-        variants = []
-        for var in var_iter:
-            if var["INFO"].get("selected_CSQ", {}).get("BIOTYPE") == "protein_coding":
-                genes.add(var["INFO"]["selected_CSQ"]["SYMBOL"])
-            for csq in var["INFO"]["CSQ"]:
-                if csq["BIOTYPE"] == "protein_coding":
-                    genes.add(csq["SYMBOL"])
-            variants.append(var)
-
-        return variants, list(genes)
-
-    @staticmethod
-    def hotspot_variant(variants: list) -> list[dict]:
-        """
-        Return variants that are hotspots.
-
-        Args:
-            variants (list): A list of variant dictionaries.
-
-        Returns:
-            list[dict]: A list of variant dictionaries that are hotspots.
-        """
-        hotspots = []
-        for variant in variants:
-            hotspot_dict = variant.get("hotspots", [{}])[0]
-            if hotspot_dict:
-                for hotspot_key, hotspot_elem in hotspot_dict.items():
-                    if any("COS" in elem for elem in hotspot_elem):
-                        variant.setdefault("INFO", {}).setdefault("HOTSPOT", []).append(hotspot_key)
-            hotspots.append(variant)
-        return hotspots
-
-    @staticmethod
-    def get_filter_conseq_terms(checked: list) -> list:
-        """
-        Returns a list of consequence terms mapped from the provided checked fields.
-
-        Args:
-            checked (list): List of field names to check against the consequence terms mapper.
-
-        Returns:
-            list: List of consequence terms corresponding to the checked fields.
-        """
-
-        filter_conseq = []
-        conf = app.config.get("CONSEQ_TERMS_MAPPER")
-        try:
-            for fieldname in checked:
-                if fieldname in conf:
-                    filter_conseq.extend(conf.get(fieldname))
-        except KeyError or TypeError:
-            pass
-
-        return filter_conseq
-
-    @staticmethod
-    def create_cnveffectlist(cnvtype: list) -> list:
-        """
-        Translates CNV filter types from user-friendly terms to annotation codes.
-
-        The filter in the template uses 'loss' or 'gain', but CNV variants are annotated as 'DEL' (deletion) or 'AMP' (amplification).
-        This function maps 'loss' to 'DEL' and 'gain' to 'AMP' for filtering purposes.
-        """
-        types = []
-        for name in cnvtype:
-            if name == "loss":
-                types.append("DEL")
-            if name == "gain":
-                types.append("AMP")
-        return types
-
-    @staticmethod
-    def format_pon(variant: dict) -> defaultdict:
-        """
-        Formats PON (Panel of Normals) information from a variant's INFO field into a nested defaultdict.
-
-        Args:
-            variant (dict): A variant dictionary containing an INFO field with PON-related keys.
-
-        Returns:
-            defaultdict: A nested dictionary where the first key is the variant class (vc), and the second key is the number type (numtype), mapping to the corresponding value from the INFO field.
-        """
-        pon = defaultdict(dict)
-        for i in variant["INFO"]:
-            if "PON_" in i:
-                part = i.split("_")
-                if len(part) == 3:
-                    numtype = part[1]
-                    vc = part[2]
-                    pon[vc][numtype] = variant["INFO"][i]
-        return pon
-
-    @staticmethod
-    def add_global_annotations(variants: list, assay: str, subpanel: str) -> tuple[list, list]:
-        """
-        Add global annotations to each variant in the provided list.
-
-        This method iterates over the list of variant dictionaries, retrieves global annotations,
-        classification, other classification, and interesting annotations for each variant using
-        the annotation handler from the store, and updates the variant accordingly. It also adds
-        alternative classifications based on the specified assay and subpanel.
-
-        Args:
-            variants (list): List of variant dictionaries to annotate.
-            assay (str): The type of assay being used (e.g., 'solid').
-            subpanel (str): The subpanel identifier for further filtering.
-
-        Returns:
-            list: The list of variants with updated global annotations and classifications.
-        """
-        selected_variants = []
-        for var_idx, var in enumerate(variants):
-            (
-                variants[var_idx]["global_annotations"],
-                variants[var_idx]["classification"],
-                variants[var_idx]["other_classification"],
-                variants[var_idx]["annotations_interesting"],
-            ) = store.annotation_handler.get_global_annotations(var, assay, subpanel)
-            classification = variants[var_idx]["classification"]
-            if classification is not None:
-                class_value = classification.get("class")
-                if class_value is not None and class_value < 999:
-                    selected_variants.append(variants[var_idx])
-
-            variants[var_idx] = DNAUtility.add_alt_class(variants[var_idx], assay, subpanel)
-        return variants, selected_variants
-
-    @staticmethod
-    def add_alt_class(variant: dict, assay: str, subpanel: str) -> dict:
-        """
-        Add alternative classifications to a variant based on the specified assay and subpanel.
-
-        Args:
-            variant (dict): A dictionary representing a variant to be annotated.
-            assay (str): The type of assay being used (e.g., 'solid').
-            subpanel (str): The subpanel identifier for further filtering when assay is 'solid'.
-
-        Returns:
-            dict: The variant dictionary with additional classifications added.
-        """
-        additional_classifications = store.annotation_handler.get_additional_classifications(
-            variant, assay, subpanel
-        )
-        if additional_classifications:
-            additional_classifications[0].pop("_id", None)
-            additional_classifications[0].pop("author", None)
-            additional_classifications[0].pop("time_created", None)
-            additional_classifications[0]["class"] = int(additional_classifications[0]["class"])
-            variant["additional_classification"] = additional_classifications[0]
-        else:
-            variant["additional_classification"] = None
-
-        return variant
-
-    @staticmethod
-    def filter_variants_for_report(variants: list, filter_genes: list, assay: str) -> list:
-        """
-        Filters variants for inclusion in the report based on gene, blacklist status, classification, and assay-specific rules.
-
-        Args:
-            variants (list): List of variant dictionaries to filter.
-            filter_genes (list): List of gene symbols to include. If empty, all genes are included.
-            assay (str): Assay type, used for additional filtering logic.
-
-        Returns:
-            list: Filtered and sorted list of variant dictionaries suitable for reporting.
-        """
-        filtered_sorted_variants = sorted(
-            [
-                var
-                for var in variants
-                if (
-                    var.get("INFO", {}).get("selected_CSQ", {}).get("SYMBOL") in filter_genes
-                    or len(filter_genes) == 0
-                )
-                and not var.get("blacklist")
-                and var.get("classification")
-                and var.get("classification", {}).get("class", 0) not in [4, 999]
-                and not (
-                    (assay == "gmsonco" and var.get("classification", {}).get("class", 0) == 3)
-                    if assay != "tumwgs"
-                    else False
-                )
-            ],
-            key=lambda var: var.get("classification", {}).get("class", 0),
-        )
-
-        return filtered_sorted_variants
-
-    @staticmethod
-    def sort_by_class_and_af(data: list[dict]) -> list[dict]:
-        """
-        Sort a list of variant-like dicts by classification and allele frequency.
-
-        Sort order:
-        - primary: 'class' ascending (lower class value first)
-        - secondary: 'af' descending (higher allele frequency first)
-
-        Args:
-            data (list[dict]): Each dict should contain at least the keys 'class' and 'af'.
-
-        Returns:
-            list[dict]: A new list sorted by the specified criteria.
-        """
-        return sorted(data, key=lambda d: (d["class"], -d["af"]))
-
-    @staticmethod
-    def get_simple_variants_for_report(variants: list, assay_config: dict) -> list:
-        """
-        Generate a simplified list of variant dictionaries for reporting.
-
-        Args:
-            variants (list): List of variant dictionaries to process.
-            assay_config (dict): Assay configuration dictionary used for formatting and annotation.
-
-        Returns:
-            list: A list of dictionaries, each containing essential fields (chromosome, position, alleles, type, classification, consequence, cDNA/protein changes, and annotations) for reporting.
-
-        Description:
-            Processes a list of variant dictionaries, extracting and formatting key information for inclusion in clinical or research reports.
-        """
-        translation = ReportUtility.VARIANT_CLASS_TRANSLATION
-        class_short_desc_list = ReportUtility.TIER_SHORT_DESC
-        class_long_desc_list = ReportUtility.TIER_DESC
-        one_letter_p = app.jinja_env.filters["one_letter_p"]
-        standard_HGVS = app.jinja_env.filters["standard_HGVS"]
-        cdna = ""
-        protein_changes = []
-        simple_variants = []
-        for var in variants:
-            indel_size = len(var.get("ALT")) - len(var.get("REF"))
-            selected_CSQ = var.get("INFO", {}).get("selected_CSQ", {})
-            var_type = "snv"
-            variant_class = var.get("classification", {}).get("class")
-            if indel_size > 20 or indel_size < -20:
-                var_type = "indel"
-
-                if indel_size < 0:
-                    variant = cdna = f"{abs(indel_size)}bp DEL"
-                else:
-                    variant = cdna = f"{indel_size}bp INS"
-            elif selected_CSQ.get("HGVSc"):
-                variant = cdna = selected_CSQ.get("HGVSc")
-            elif var.get("INFO", {}).get("SVTYPE"):
-                var_type = "sv"
-                variant = cdna = (
-                    f"{var.get("INFO", {}).get("SVLEN")}bp {translation[var.get("INFO", {}).get('SVTYPE')]}"
-                )
-            else:
-                variant = "?"
-
-            # if there is a protein change and not long indel then replace the variant
-            if selected_CSQ.get("HGVSp", None):
-                if indel_size <= 20 or indel_size >= -20:
-                    var_type = "snv"
-                    variant = standard_HGVS(one_letter_p(selected_CSQ.get("HGVSp")))
-                    protein_changes = [
-                        standard_HGVS(one_letter_p(selected_CSQ.get("HGVSp"))),
-                        standard_HGVS(selected_CSQ.get("HGVSp")),
-                    ]
-                else:
-                    protein_changes = [
-                        one_letter_p(selected_CSQ.get("HGVSp")),
-                        selected_CSQ.get("HGVSp"),
-                    ]
-
-            # Vairant class short description
-            if variant_class in class_short_desc_list:
-                variant_class_short = class_short_desc_list[variant_class]
-            else:
-                variant_class_short = "-"
-
-            # Vairant class long description
-            if variant_class in class_short_desc_list:
-                variant_class_long = class_long_desc_list[variant_class]
-            else:
-                variant_class_long = "-"
-
-            # Classification/variant type
-            if var.get("INFO", {}).get("MYELOID_GERMLINE") == 1 or "GERMLINE" in var.get(
-                "FILTER", []
-            ):
-                class_type = "Konstitutionell"
-            else:
-                class_type = "Somatisk"
-
-            # consequence
-            all_conseq = selected_CSQ.get("Consequence", [])
-            consequence = ""
-            if all_conseq and isinstance(all_conseq, list):
-                for c in all_conseq:
-                    if c in translation:
-                        consequence = translation[c]
-                        break
-                    else:
-                        consequence = c
-            elif all_conseq and isinstance(all_conseq, str):
-                for c in all_conseq.split("&"):
-                    if c in translation:
-                        consequence = translation[c]
-                        break
-                    else:
-                        consequence = c
-
-            # Allele Freq
-            if var.get("INFO", {}).get("SVTYPE") and selected_CSQ.get("SYMBOL") == "FLT3":
-                AF = "N/A"
-            else:
-                for gt in var.get("GT"):
-                    if gt.get("type") == "case":
-                        AF = gt.get("AF")
-                        break
-
-            exon_raw = selected_CSQ.get("EXON") or ""
-            exons = [
-                e
-                for e in (exon_raw.split("/") if isinstance(exon_raw, str) else [])
-                if e and e.strip()
-            ]
-            intron_raw = selected_CSQ.get("INTRON") or ""
-            introns = [
-                i
-                for i in (intron_raw.split("/") if isinstance(intron_raw, str) else [])
-                if i and i.strip()
-            ]
-
-            simple_variants.append(
-                {
-                    "chr": var.get("CHROM"),
-                    "pos": var.get("POS"),
-                    "ref": var.get("REF"),
-                    "alt": var.get("ALT"),
-                    "variant": variant,
-                    "af": AF,
-                    "symbol": selected_CSQ.get("SYMBOL"),
-<<<<<<< HEAD
-                    "exon": selected_CSQ.get("EXON").split("/") if selected_CSQ.get("EXON") else [],
-                    "intron": selected_CSQ.get("INTRON").split("/") if selected_CSQ.get("INTRON") else [],
-=======
-                    "exon": exons,
-                    "intron": introns,
->>>>>>> 68ff7335
-                    "class": variant_class,
-                    "class_short_desc": variant_class_short,
-                    "class_long_desc": variant_class_long,
-                    "hotspot": var.get("INFO", {}).get("HOTSPOT"),
-                    "var_type": var_type,
-                    "class_type": class_type,
-                    "var_class": var.get("variant_class", ""),
-                    "feature": selected_CSQ.get("Feature", ""),
-                    "consequence": consequence,
-                    "cdna": cdna,
-                    "protein_changes": protein_changes,
-                    "global_annotations": var.get("global_annotations", []),
-                    "annotations_interesting": var.get("annotations_interesting", []),
-                    "comments": var.get("comments", []),
-                }
-            )
-        return simple_variants
-
-    @staticmethod
-    def get_variant_nomenclature(data: dict) -> tuple[str, str]:
-        """
-        Get the nomenclature for the variant based on the following priority order:
-        1. var_p (protein change)
-        2. var_c (coding DNA change)
-        3. var_g (genomic change)
-        4. fusionpoints (fusion breakpoints)
-        5. translocpoints (translocation breakpoints)
-        6. cnvvar (copy number variant)
-        Returns:
-            tuple: A tuple containing the nomenclature and the variant value.
-        """
-        nomenclature = "p"  # default
-        variant = ""  # default value in case nothing is found
-
-        var_nomenclature = {
-            "var_p": "p",  # priority 1
-            "var_c": "c",  # priority 2
-            "var_g": "g",  # priority 3
-            "fusionpoints": "f",
-            "translocpoints": "t",
-            "cnvvar": "cn",
-        }
-
-        for key, value in var_nomenclature.items():
-            variant_value = data.get(key)
-            if variant_value:  # this checks for both None and empty string
-                nomenclature = value
-                variant = variant_value
-                break
-
-        return nomenclature, variant
-
-    @staticmethod
-    def cnvtype_variant(cnvs: list, checked_effects: list) -> list:
-        """
-        Filter CNVs by type.
-
-        This function filters a list of CNV (Copy Number Variant) dictionaries based on the provided list of checked effects.
-
-        Args:
-         cnvs (list): List of CNV dictionaries to filter.
-         checked_effects (list): List of CNV effect types to include (e.g., 'DEL', 'AMP').
-
-        Returns:
-         list: Filtered list of CNV dictionaries matching the specified effects.
-
-        Note:
-         This function is marked as deprecated and may be removed in future versions.
-        """
-        filtered_cnvs = []
-        for var in cnvs:
-            if var["ratio"] > 0:
-                effect = "AMP"
-            elif var["ratio"] < 0:
-                effect = "DEL"
-            if effect in checked_effects:
-                filtered_cnvs.append(var)
-        return filtered_cnvs
-
-    @staticmethod
-    def cnv_organizegenes(cnvs: list) -> list:
-        """
-        Organize CNV genes.
-
-        This function processes a list of CNV (Copy Number Variant) dictionaries and organizes the gene information
-        for each CNV. It can be used to extract, group, or format gene data associated with CNVs for downstream analysis
-        or reporting.
-
-        Args:
-            cnvs (list): List of CNV dictionaries, each containing gene information.
-
-        Returns:
-            list: A list of organized gene data extracted or processed from the input CNVs.
-        """
-        fixed_cnvs_genes = []
-        for var in cnvs:
-            var["other_genes"] = []
-            for gene in var["genes"]:
-                if "class" in gene:
-                    if "panel_gene" in var:
-                        var["panel_gene"].append(gene["gene"])
-                    else:
-                        var["panel_gene"] = [gene["gene"]]
-                else:
-                    var["other_genes"].append(gene["gene"])
-            fixed_cnvs_genes.append(var)
-        return fixed_cnvs_genes
+#  Copyright (c) 2025 Coyote3 Project Authors
+#  All rights reserved.
+#
+#  This source file is part of the Coyote3 codebase.
+#  The Coyote3 project provides a framework for genomic data analysis,
+#  interpretation, reporting, and clinical diagnostics.
+#
+#  Unauthorized use, distribution, or modification of this software or its
+#  components is strictly prohibited without prior written permission from
+#  the copyright holders.
+#
+
+"""
+This module provides utility functions and classes for processing, annotating, and reporting DNA variants.
+It includes methods for variant classification, consequence selection, CNV handling, annotation text generation, and report preparation.
+"""
+
+from collections import defaultdict
+from datetime import datetime
+from flask_login import current_user
+from bson.objectid import ObjectId
+from coyote.util.common_utility import CommonUtility
+from coyote.util.report.report_util import ReportUtility
+from flask import current_app as app
+from coyote.extensions import store
+from bisect import bisect_left
+import math
+from typing import Any, Dict, List, Optional, Tuple, Union
+
+
+class DNAUtility:
+    """
+    DNAUtility provides static utility methods for processing, annotating, and reporting DNA variants.
+    It includes functions for variant classification, consequence selection, CNV handling, annotation text generation, and report preparation.
+    """
+
+    @staticmethod
+    def get_protein_coding_genes(var_iter: list) -> tuple[list, list]:
+        """
+        Extracts protein-coding genes from a list of variant dictionaries.
+
+        Args:
+            var_iter (list): List of variant dictionaries, each containing INFO and CSQ annotations.
+
+        Returns:
+            tuple[list, list]: A tuple containing:
+                - The list of variants (unchanged from input).
+                - A list of unique gene symbols annotated as protein_coding.
+        """
+        genes = set()
+        variants = []
+        for var in var_iter:
+            if var["INFO"].get("selected_CSQ", {}).get("BIOTYPE") == "protein_coding":
+                genes.add(var["INFO"]["selected_CSQ"]["SYMBOL"])
+            for csq in var["INFO"]["CSQ"]:
+                if csq["BIOTYPE"] == "protein_coding":
+                    genes.add(csq["SYMBOL"])
+            variants.append(var)
+
+        return variants, list(genes)
+
+    @staticmethod
+    def hotspot_variant(variants: list) -> list[dict]:
+        """
+        Return variants that are hotspots.
+
+        Args:
+            variants (list): A list of variant dictionaries.
+
+        Returns:
+            list[dict]: A list of variant dictionaries that are hotspots.
+        """
+        hotspots = []
+        for variant in variants:
+            hotspot_dict = variant.get("hotspots", [{}])[0]
+            if hotspot_dict:
+                for hotspot_key, hotspot_elem in hotspot_dict.items():
+                    if any("COS" in elem for elem in hotspot_elem):
+                        variant.setdefault("INFO", {}).setdefault("HOTSPOT", []).append(hotspot_key)
+            hotspots.append(variant)
+        return hotspots
+
+    @staticmethod
+    def get_filter_conseq_terms(checked: list) -> list:
+        """
+        Returns a list of consequence terms mapped from the provided checked fields.
+
+        Args:
+            checked (list): List of field names to check against the consequence terms mapper.
+
+        Returns:
+            list: List of consequence terms corresponding to the checked fields.
+        """
+
+        filter_conseq = []
+        conf = app.config.get("CONSEQ_TERMS_MAPPER")
+        try:
+            for fieldname in checked:
+                if fieldname in conf:
+                    filter_conseq.extend(conf.get(fieldname))
+        except KeyError or TypeError:
+            pass
+
+        return filter_conseq
+
+    @staticmethod
+    def create_cnveffectlist(cnvtype: list) -> list:
+        """
+        Translates CNV filter types from user-friendly terms to annotation codes.
+
+        The filter in the template uses 'loss' or 'gain', but CNV variants are annotated as 'DEL' (deletion) or 'AMP' (amplification).
+        This function maps 'loss' to 'DEL' and 'gain' to 'AMP' for filtering purposes.
+        """
+        types = []
+        for name in cnvtype:
+            if name == "loss":
+                types.append("DEL")
+            if name == "gain":
+                types.append("AMP")
+        return types
+
+    @staticmethod
+    def format_pon(variant: dict) -> defaultdict:
+        """
+        Formats PON (Panel of Normals) information from a variant's INFO field into a nested defaultdict.
+
+        Args:
+            variant (dict): A variant dictionary containing an INFO field with PON-related keys.
+
+        Returns:
+            defaultdict: A nested dictionary where the first key is the variant class (vc), and the second key is the number type (numtype), mapping to the corresponding value from the INFO field.
+        """
+        pon = defaultdict(dict)
+        for i in variant["INFO"]:
+            if "PON_" in i:
+                part = i.split("_")
+                if len(part) == 3:
+                    numtype = part[1]
+                    vc = part[2]
+                    pon[vc][numtype] = variant["INFO"][i]
+        return pon
+
+    @staticmethod
+    def add_global_annotations(variants: list, assay: str, subpanel: str) -> tuple[list, list]:
+        """
+        Add global annotations to each variant in the provided list.
+
+        This method iterates over the list of variant dictionaries, retrieves global annotations,
+        classification, other classification, and interesting annotations for each variant using
+        the annotation handler from the store, and updates the variant accordingly. It also adds
+        alternative classifications based on the specified assay and subpanel.
+
+        Args:
+            variants (list): List of variant dictionaries to annotate.
+            assay (str): The type of assay being used (e.g., 'solid').
+            subpanel (str): The subpanel identifier for further filtering.
+
+        Returns:
+            list: The list of variants with updated global annotations and classifications.
+        """
+        selected_variants = []
+        for var_idx, var in enumerate(variants):
+            (
+                variants[var_idx]["global_annotations"],
+                variants[var_idx]["classification"],
+                variants[var_idx]["other_classification"],
+                variants[var_idx]["annotations_interesting"],
+            ) = store.annotation_handler.get_global_annotations(var, assay, subpanel)
+            classification = variants[var_idx]["classification"]
+            if classification is not None:
+                class_value = classification.get("class")
+                if class_value is not None and class_value < 999:
+                    selected_variants.append(variants[var_idx])
+
+            variants[var_idx] = DNAUtility.add_alt_class(variants[var_idx], assay, subpanel)
+        return variants, selected_variants
+
+    @staticmethod
+    def add_alt_class(variant: dict, assay: str, subpanel: str) -> dict:
+        """
+        Add alternative classifications to a variant based on the specified assay and subpanel.
+
+        Args:
+            variant (dict): A dictionary representing a variant to be annotated.
+            assay (str): The type of assay being used (e.g., 'solid').
+            subpanel (str): The subpanel identifier for further filtering when assay is 'solid'.
+
+        Returns:
+            dict: The variant dictionary with additional classifications added.
+        """
+        additional_classifications = store.annotation_handler.get_additional_classifications(
+            variant, assay, subpanel
+        )
+        if additional_classifications:
+            additional_classifications[0].pop("_id", None)
+            additional_classifications[0].pop("author", None)
+            additional_classifications[0].pop("time_created", None)
+            additional_classifications[0]["class"] = int(additional_classifications[0]["class"])
+            variant["additional_classification"] = additional_classifications[0]
+        else:
+            variant["additional_classification"] = None
+
+        return variant
+
+    @staticmethod
+    def filter_variants_for_report(variants: list, filter_genes: list, assay: str) -> list:
+        """
+        Filters variants for inclusion in the report based on gene, blacklist status, classification, and assay-specific rules.
+
+        Args:
+            variants (list): List of variant dictionaries to filter.
+            filter_genes (list): List of gene symbols to include. If empty, all genes are included.
+            assay (str): Assay type, used for additional filtering logic.
+
+        Returns:
+            list: Filtered and sorted list of variant dictionaries suitable for reporting.
+        """
+        filtered_sorted_variants = sorted(
+            [
+                var
+                for var in variants
+                if (
+                    var.get("INFO", {}).get("selected_CSQ", {}).get("SYMBOL") in filter_genes
+                    or len(filter_genes) == 0
+                )
+                and not var.get("blacklist")
+                and var.get("classification")
+                and var.get("classification", {}).get("class", 0) not in [4, 999]
+                and not (
+                    (assay == "gmsonco" and var.get("classification", {}).get("class", 0) == 3)
+                    if assay != "tumwgs"
+                    else False
+                )
+            ],
+            key=lambda var: var.get("classification", {}).get("class", 0),
+        )
+
+        return filtered_sorted_variants
+
+    @staticmethod
+    def sort_by_class_and_af(data: list[dict]) -> list[dict]:
+        """
+        Sort a list of variant-like dicts by classification and allele frequency.
+
+        Sort order:
+        - primary: 'class' ascending (lower class value first)
+        - secondary: 'af' descending (higher allele frequency first)
+
+        Args:
+            data (list[dict]): Each dict should contain at least the keys 'class' and 'af'.
+
+        Returns:
+            list[dict]: A new list sorted by the specified criteria.
+        """
+        return sorted(data, key=lambda d: (d["class"], -d["af"]))
+
+    @staticmethod
+    def get_simple_variants_for_report(variants: list, assay_config: dict) -> list:
+        """
+        Generate a simplified list of variant dictionaries for reporting.
+
+        Args:
+            variants (list): List of variant dictionaries to process.
+            assay_config (dict): Assay configuration dictionary used for formatting and annotation.
+
+        Returns:
+            list: A list of dictionaries, each containing essential fields (chromosome, position, alleles, type, classification, consequence, cDNA/protein changes, and annotations) for reporting.
+
+        Description:
+            Processes a list of variant dictionaries, extracting and formatting key information for inclusion in clinical or research reports.
+        """
+        translation = ReportUtility.VARIANT_CLASS_TRANSLATION
+        class_short_desc_list = ReportUtility.TIER_SHORT_DESC
+        class_long_desc_list = ReportUtility.TIER_DESC
+        one_letter_p = app.jinja_env.filters["one_letter_p"]
+        standard_HGVS = app.jinja_env.filters["standard_HGVS"]
+        cdna = ""
+        protein_changes = []
+        simple_variants = []
+        for var in variants:
+            indel_size = len(var.get("ALT")) - len(var.get("REF"))
+            selected_CSQ = var.get("INFO", {}).get("selected_CSQ", {})
+            var_type = "snv"
+            variant_class = var.get("classification", {}).get("class")
+            if indel_size > 20 or indel_size < -20:
+                var_type = "indel"
+
+                if indel_size < 0:
+                    variant = cdna = f"{abs(indel_size)}bp DEL"
+                else:
+                    variant = cdna = f"{indel_size}bp INS"
+            elif selected_CSQ.get("HGVSc"):
+                variant = cdna = selected_CSQ.get("HGVSc")
+            elif var.get("INFO", {}).get("SVTYPE"):
+                var_type = "sv"
+                variant = cdna = (
+                    f"{var.get("INFO", {}).get("SVLEN")}bp {translation[var.get("INFO", {}).get('SVTYPE')]}"
+                )
+            else:
+                variant = "?"
+
+            # if there is a protein change and not long indel then replace the variant
+            if selected_CSQ.get("HGVSp", None):
+                if indel_size <= 20 or indel_size >= -20:
+                    var_type = "snv"
+                    variant = standard_HGVS(one_letter_p(selected_CSQ.get("HGVSp")))
+                    protein_changes = [
+                        standard_HGVS(one_letter_p(selected_CSQ.get("HGVSp"))),
+                        standard_HGVS(selected_CSQ.get("HGVSp")),
+                    ]
+                else:
+                    protein_changes = [
+                        one_letter_p(selected_CSQ.get("HGVSp")),
+                        selected_CSQ.get("HGVSp"),
+                    ]
+
+            # Vairant class short description
+            if variant_class in class_short_desc_list:
+                variant_class_short = class_short_desc_list[variant_class]
+            else:
+                variant_class_short = "-"
+
+            # Vairant class long description
+            if variant_class in class_short_desc_list:
+                variant_class_long = class_long_desc_list[variant_class]
+            else:
+                variant_class_long = "-"
+
+            # Classification/variant type
+            if var.get("INFO", {}).get("MYELOID_GERMLINE") == 1 or "GERMLINE" in var.get(
+                "FILTER", []
+            ):
+                class_type = "Konstitutionell"
+            else:
+                class_type = "Somatisk"
+
+            # consequence
+            all_conseq = selected_CSQ.get("Consequence", [])
+            consequence = ""
+            if all_conseq and isinstance(all_conseq, list):
+                for c in all_conseq:
+                    if c in translation:
+                        consequence = translation[c]
+                        break
+                    else:
+                        consequence = c
+            elif all_conseq and isinstance(all_conseq, str):
+                for c in all_conseq.split("&"):
+                    if c in translation:
+                        consequence = translation[c]
+                        break
+                    else:
+                        consequence = c
+
+            # Allele Freq
+            if var.get("INFO", {}).get("SVTYPE") and selected_CSQ.get("SYMBOL") == "FLT3":
+                AF = "N/A"
+            else:
+                for gt in var.get("GT"):
+                    if gt.get("type") == "case":
+                        AF = gt.get("AF")
+                        break
+
+            exon_raw = selected_CSQ.get("EXON") or ""
+            exons = [
+                e
+                for e in (exon_raw.split("/") if isinstance(exon_raw, str) else [])
+                if e and e.strip()
+            ]
+            intron_raw = selected_CSQ.get("INTRON") or ""
+            introns = [
+                i
+                for i in (intron_raw.split("/") if isinstance(intron_raw, str) else [])
+                if i and i.strip()
+            ]
+
+            simple_variants.append(
+                {
+                    "chr": var.get("CHROM"),
+                    "pos": var.get("POS"),
+                    "ref": var.get("REF"),
+                    "alt": var.get("ALT"),
+                    "variant": variant,
+                    "af": AF,
+                    "symbol": selected_CSQ.get("SYMBOL"),
+                    "exon": exons,
+                    "intron": introns,
+                    "class": variant_class,
+                    "class_short_desc": variant_class_short,
+                    "class_long_desc": variant_class_long,
+                    "hotspot": var.get("INFO", {}).get("HOTSPOT"),
+                    "var_type": var_type,
+                    "class_type": class_type,
+                    "var_class": var.get("variant_class", ""),
+                    "feature": selected_CSQ.get("Feature", ""),
+                    "consequence": consequence,
+                    "cdna": cdna,
+                    "protein_changes": protein_changes,
+                    "global_annotations": var.get("global_annotations", []),
+                    "annotations_interesting": var.get("annotations_interesting", []),
+                    "comments": var.get("comments", []),
+                }
+            )
+        return simple_variants
+
+    @staticmethod
+    def get_variant_nomenclature(data: dict) -> tuple[str, str]:
+        """
+        Get the nomenclature for the variant based on the following priority order:
+        1. var_p (protein change)
+        2. var_c (coding DNA change)
+        3. var_g (genomic change)
+        4. fusionpoints (fusion breakpoints)
+        5. translocpoints (translocation breakpoints)
+        6. cnvvar (copy number variant)
+        Returns:
+            tuple: A tuple containing the nomenclature and the variant value.
+        """
+        nomenclature = "p"  # default
+        variant = ""  # default value in case nothing is found
+
+        var_nomenclature = {
+            "var_p": "p",  # priority 1
+            "var_c": "c",  # priority 2
+            "var_g": "g",  # priority 3
+            "fusionpoints": "f",
+            "translocpoints": "t",
+            "cnvvar": "cn",
+        }
+
+        for key, value in var_nomenclature.items():
+            variant_value = data.get(key)
+            if variant_value:  # this checks for both None and empty string
+                nomenclature = value
+                variant = variant_value
+                break
+
+        return nomenclature, variant
+
+    @staticmethod
+    def cnvtype_variant(cnvs: list, checked_effects: list) -> list:
+        """
+        Filter CNVs by type.
+
+        This function filters a list of CNV (Copy Number Variant) dictionaries based on the provided list of checked effects.
+
+        Args:
+         cnvs (list): List of CNV dictionaries to filter.
+         checked_effects (list): List of CNV effect types to include (e.g., 'DEL', 'AMP').
+
+        Returns:
+         list: Filtered list of CNV dictionaries matching the specified effects.
+
+        Note:
+         This function is marked as deprecated and may be removed in future versions.
+        """
+        filtered_cnvs = []
+        for var in cnvs:
+            if var["ratio"] > 0:
+                effect = "AMP"
+            elif var["ratio"] < 0:
+                effect = "DEL"
+            if effect in checked_effects:
+                filtered_cnvs.append(var)
+        return filtered_cnvs
+
+    @staticmethod
+    def cnv_organizegenes(cnvs: list) -> list:
+        """
+        Organize CNV genes.
+
+        This function processes a list of CNV (Copy Number Variant) dictionaries and organizes the gene information
+        for each CNV. It can be used to extract, group, or format gene data associated with CNVs for downstream analysis
+        or reporting.
+
+        Args:
+            cnvs (list): List of CNV dictionaries, each containing gene information.
+
+        Returns:
+            list: A list of organized gene data extracted or processed from the input CNVs.
+        """
+        fixed_cnvs_genes = []
+        for var in cnvs:
+            var["other_genes"] = []
+            for gene in var["genes"]:
+                if "class" in gene:
+                    if "panel_gene" in var:
+                        var["panel_gene"].append(gene["gene"])
+                    else:
+                        var["panel_gene"] = [gene["gene"]]
+                else:
+                    var["other_genes"].append(gene["gene"])
+            fixed_cnvs_genes.append(var)
+        return fixed_cnvs_genes