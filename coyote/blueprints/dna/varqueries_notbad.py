--- conflicted
+++ resolved
@@ -1,134 +1,128 @@
-<<<<<<< HEAD
-=======
-#  Copyright (c) 2025 Coyote3 Project Authors
-#  All rights reserved.
-#
-#  This source file is part of the Coyote3 codebase.
-#  The Coyote3 project provides a framework for genomic data analysis,
-#  interpretation, reporting, and clinical diagnostics.
-#
-#  Unauthorized use, distribution, or modification of this software or its
-#  components is strictly prohibited without prior written permission from
-#  the copyright holders.
-#
-
-from flask import current_app as app
->>>>>>> 233c75de
-import re
-
-from flask import current_app as app
-
-
-def build_query(sample_settings, group) -> dict:
-    """
-    build a default query, or add group configured queries.
-    """
-    query = {}
-    query["SAMPLE_ID"] = sample_settings["id"]
-    group_query = group.get("query")
-    ## Global OR-statement, will override everything else
-    globalor = []
-
-    # Show GERMLINE for paired or not, and with the option to override pipeline settings for genes. Default query NO germline
-    ## check in config if germline should be forced to view
-    if group_query != None and "GERMLINE" in group_query:
-        ## get override germline genes from config
-        germ = []
-        germ.append({"FILTER": {"$in": ["GERMLINE"]}})
-        genes = ["ABC", "DEF"]
-        germline_genes = []
-        for gene in genes:
-            germline_genes.append(
-                {"INFO.CSQ": {"$elemMatch": {"SYMBOL": {gene}}}}
-            )
-        if germline_genes:
-            germ.append({"$or": germline_genes})
-        globalor.append(germ)
-
-    ### AND STATEMENTS ###
-    # one part of global OR that can be fulfilled, all categories within AND needs to be fulfilled
-    form_list = []
-
-    ## CASE ## UNMUTABLE!
-    case_keys = {}
-    case_keys["type"] = "case"
-    case_keys["AF"] = {"$gte": float(sample_settings["min_freq"])}
-    case_keys["DP"] = {"$gte": float(sample_settings["min_depth"])}
-    case_keys["VD"] = {"$gte": float(sample_settings["min_reads"])}
-    form_list.append({"GT": {"$elemMatch": case_keys}})
-
-    ## CONTROL ## UNMUTABLE!
-    control_keys = {}
-    control_keys["type"] = "control"
-    control_keys["AF"] = {"$lte": float(sample_settings["max_freq"])}
-    control_keys["DP"] = {"$gte": float(sample_settings["min_depth"])}
-    # if control exist, match filters, OR if no control fulfill the control AND statement
-    form_list.append(
-        {
-            "$or": [
-                {"GT": {"$elemMatch": control_keys}},
-                {"$not": {"GT": {"$elemMatch": {"type": "control"}}}},
-            ]
-        }
-    )
-    ## VEP CSQ ##
-    default_csq = {
-        "INFO.CSQ": {
-            "$elemMatch": {
-                "Consequence": {"$in": sample_settings["filter_conseq"]}
-            }
-        }
-    }
-    # Any configured thing that should overwrite VEP-CSQ
-    test = 1
-    test2 = 0
-    csq_or = [default_csq]
-
-    # check different configs
-    if test:
-        csq_or.append(FLT_LARGE_INS())
-    if test2:
-        csq_or.append(FLT_LARGE_INS())
-
-    # if any configs were added make it an OR, else just add consequence
-    if len(csq_or) > 1:
-        form_list.append({"$and": csq_or})
-    else:
-        form_list.append(default_csq)
-
-    ## ADD ALL AND-statements to GLOBAL OR
-    globalor.append({"$and": form_list})
-
-    ## ADD the global OR to the query, or just use default AND-statement
-    if no_or_statements > 0:
-        query["$or"] = globalor
-    else:
-        query['$and'] = form_list
-
-    return query
-
-
-def FLT_LARGE_INS():
-
-    large_ins_regex = re.compile(r"\w{10,200}", re.IGNORECASE)
-    flt3 = {
-        "$and": [
-            {"INFO.CSQ": {"$elemMatch": {"SYMBOL": "FLT3"}}},
-            {
-                "$or": [
-                    {"INFO.SVTYPE": {"$exists": "true"}},
-                    {"ALT": large_ins_regex},
-                ]
-            },
-        ]
-    }
-    return large_ins
-
-def REGULATORY_VARIANTS():
-    """
-    define if some promoter variants should show for specific genes
-
-    1 gene: '$and' : { genesymbol : gene}, { csq: TF_BINDING, REGULATORY }
-    2 or more genes: '$and' : {'$or' : { genesymbol:gene1}, { genesymbol:gene2}, { genesymbol:gene3} }, { csq: TF_BINDING, REGULATORY }
-    """
+#  Copyright (c) 2025 Coyote3 Project Authors
+#  All rights reserved.
+#
+#  This source file is part of the Coyote3 codebase.
+#  The Coyote3 project provides a framework for genomic data analysis,
+#  interpretation, reporting, and clinical diagnostics.
+#
+#  Unauthorized use, distribution, or modification of this software or its
+#  components is strictly prohibited without prior written permission from
+#  the copyright holders.
+#
+
+from flask import current_app as app
+
+
+def build_query(sample_settings, group) -> dict:
+    """
+    build a default query, or add group configured queries.
+    """
+    query = {}
+    query["SAMPLE_ID"] = sample_settings["id"]
+    group_query = group.get("query")
+    ## Global OR-statement, will override everything else
+    globalor = []
+
+    # Show GERMLINE for paired or not, and with the option to override pipeline settings for genes. Default query NO germline
+    ## check in config if germline should be forced to view
+    if group_query != None and "GERMLINE" in group_query:
+        ## get override germline genes from config
+        germ = []
+        germ.append({"FILTER": {"$in": ["GERMLINE"]}})
+        genes = ["ABC", "DEF"]
+        germline_genes = []
+        for gene in genes:
+            germline_genes.append(
+                {"INFO.CSQ": {"$elemMatch": {"SYMBOL": {gene}}}}
+            )
+        if germline_genes:
+            germ.append({"$or": germline_genes})
+        globalor.append(germ)
+
+    ### AND STATEMENTS ###
+    # one part of global OR that can be fulfilled, all categories within AND needs to be fulfilled
+    form_list = []
+
+    ## CASE ## UNMUTABLE!
+    case_keys = {}
+    case_keys["type"] = "case"
+    case_keys["AF"] = {"$gte": float(sample_settings["min_freq"])}
+    case_keys["DP"] = {"$gte": float(sample_settings["min_depth"])}
+    case_keys["VD"] = {"$gte": float(sample_settings["min_reads"])}
+    form_list.append({"GT": {"$elemMatch": case_keys}})
+
+    ## CONTROL ## UNMUTABLE!
+    control_keys = {}
+    control_keys["type"] = "control"
+    control_keys["AF"] = {"$lte": float(sample_settings["max_freq"])}
+    control_keys["DP"] = {"$gte": float(sample_settings["min_depth"])}
+    # if control exist, match filters, OR if no control fulfill the control AND statement
+    form_list.append(
+        {
+            "$or": [
+                {"GT": {"$elemMatch": control_keys}},
+                {"$not": {"GT": {"$elemMatch": {"type": "control"}}}},
+            ]
+        }
+    )
+    ## VEP CSQ ##
+    default_csq = {
+        "INFO.CSQ": {
+            "$elemMatch": {
+                "Consequence": {"$in": sample_settings["filter_conseq"]}
+            }
+        }
+    }
+    # Any configured thing that should overwrite VEP-CSQ
+    test = 1
+    test2 = 0
+    csq_or = [default_csq]
+
+    # check different configs
+    if test:
+        csq_or.append(FLT_LARGE_INS())
+    if test2:
+        csq_or.append(FLT_LARGE_INS())
+
+    # if any configs were added make it an OR, else just add consequence
+    if len(csq_or) > 1:
+        form_list.append({"$and": csq_or})
+    else:
+        form_list.append(default_csq)
+
+    ## ADD ALL AND-statements to GLOBAL OR
+    globalor.append({"$and": form_list})
+
+    ## ADD the global OR to the query, or just use default AND-statement
+    if no_or_statements > 0:
+        query["$or"] = globalor
+    else:
+        query['$and'] = form_list
+
+    return query
+
+
+def FLT_LARGE_INS():
+
+    large_ins_regex = re.compile(r"\w{10,200}", re.IGNORECASE)
+    flt3 = {
+        "$and": [
+            {"INFO.CSQ": {"$elemMatch": {"SYMBOL": "FLT3"}}},
+            {
+                "$or": [
+                    {"INFO.SVTYPE": {"$exists": "true"}},
+                    {"ALT": large_ins_regex},
+                ]
+            },
+        ]
+    }
+    return large_ins
+
+def REGULATORY_VARIANTS():
+    """
+    define if some promoter variants should show for specific genes
+
+    1 gene: '$and' : { genesymbol : gene}, { csq: TF_BINDING, REGULATORY }
+    2 or more genes: '$and' : {'$or' : { genesymbol:gene1}, { genesymbol:gene2}, { genesymbol:gene3} }, { csq: TF_BINDING, REGULATORY }
+    """
     