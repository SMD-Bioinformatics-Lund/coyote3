--- conflicted
+++ resolved
@@ -120,9 +120,6 @@
 
       <!-- Selected Gene Panel Card -->
       {% include "selected_gene_panel_div.html" %}
-<<<<<<< HEAD
-      
-=======
 
       {% if verification_sample_used %}
         <!-- Verification Sample Card -->
@@ -136,7 +133,6 @@
         </section>
       {% endif %}
 
->>>>>>> bd8501a1
       <!-- SNVs & Indels Card -->
       {% if "SNV" in analysis_sections %}
         {% set variants = display_sections_data.snvs %}
