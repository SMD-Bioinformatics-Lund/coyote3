--- conflicted
+++ resolved
@@ -17,9 +17,6 @@
         self.variant = VariantUtility()
         self.common = CommonUtility()
         self.main = MainUtility()
-<<<<<<< HEAD
+        self.fusion = FusionUtility()
         self.rna = FusionUtility()
-        self.profile = ProfileUtility()
-=======
-        self.fusion = FusionUtility()
->>>>>>> 4da00e0a
+        self.profile = ProfileUtility()