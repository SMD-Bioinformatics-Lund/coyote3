<<<<<<< HEAD
from bson.objectid import ObjectId
from coyote.db.base import BaseHandler


class FusionHandler(BaseHandler):
    """
    Fusions  handler from coyote["fusions"]
=======
import pymongo
from bson.objectid import ObjectId
from datetime import datetime
from coyote.db.base import BaseHandler


class FusionsHandler(BaseHandler):
    """
    Fusions handles for fusions collections from the database
    for ex: coyote["fusions"]
>>>>>>> 4b13df25
    """

    def __init__(self, adapter):
        super().__init__(adapter)
<<<<<<< HEAD
        self.set_collection(self.adapter.fusion_collection)

    def add_fusion_comment(self, fusion_id: str, comment_doc: dict) -> None:
        """
        Add comment to a Fusion
        """
        self.update_comment(fusion_id, comment_doc)
=======
        self.set_collection(self.adapter.fusions_collection)

    def get_sample_fusions(self, query: dict):
        """
        Return fusions with according to a constructed varquery
        """
        return self.adapter.fusions_collection.find(query)

    def get_selected_fusioncall(self, fusion):
        """
        Return the selected fusion call from the fusion data
        """
        for call in fusion.get("calls", []):
            if call.get("selected") == 1:
                return call
        return None

    def get_fusion_annotations(self, fusion):
        """
        Return annotations and latest classification for a given fusion
        """
        call = self.get_selected_fusioncall(fusion)
        if call and "breakpoint1" in call and "breakpoint2" in call:
            annotations = self.adapter.annotations_collection.find(
                {"variant": f"{call['breakpoint1']}^{call['breakpoint2']}"}
            ).sort("time_created", 1)
        else:
            annotations = None

        latest_classification = {"class": 999}
        annotations_arr = []
        if annotations:
            for anno in annotations:
                if "class" in anno:
                    latest_classification = anno
                elif "text" in anno:
                    annotations_arr.append(anno)

        return annotations_arr, latest_classification
>>>>>>> 4b13df25
<|MERGE_RESOLUTION|>--- conflicted
+++ resolved
@@ -1,12 +1,3 @@
-<<<<<<< HEAD
-from bson.objectid import ObjectId
-from coyote.db.base import BaseHandler
-
-
-class FusionHandler(BaseHandler):
-    """
-    Fusions  handler from coyote["fusions"]
-=======
 import pymongo
 from bson.objectid import ObjectId
 from datetime import datetime
@@ -17,20 +8,10 @@
     """
     Fusions handles for fusions collections from the database
     for ex: coyote["fusions"]
->>>>>>> 4b13df25
     """
 
     def __init__(self, adapter):
         super().__init__(adapter)
-<<<<<<< HEAD
-        self.set_collection(self.adapter.fusion_collection)
-
-    def add_fusion_comment(self, fusion_id: str, comment_doc: dict) -> None:
-        """
-        Add comment to a Fusion
-        """
-        self.update_comment(fusion_id, comment_doc)
-=======
         self.set_collection(self.adapter.fusions_collection)
 
     def get_sample_fusions(self, query: dict):
@@ -69,5 +50,4 @@
                 elif "text" in anno:
                     annotations_arr.append(anno)
 
-        return annotations_arr, latest_classification
->>>>>>> 4b13df25
+        return annotations_arr, latest_classification