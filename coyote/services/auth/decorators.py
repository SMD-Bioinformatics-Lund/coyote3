#  Copyright (c) 2025 Coyote3 Project Authors
#  All rights reserved.
#
#  This source file is part of the Coyote3 codebase.
#  The Coyote3 project provides a framework for genomic data analysis,
#  interpretation, reporting, and clinical diagnostics.
#
#  Unauthorized use, distribution, or modification of this software or its
#  components is strictly prohibited without prior written permission from
#  the copyright holders.
#

"""
Access control decorators for Flask route handlers in the Coyote3 project.

This module provides decorators to enforce authentication, admin status,
permission checks, and access level requirements for Flask views.
"""

from functools import wraps
<<<<<<< HEAD

from flask import current_app as app
from flask import flash, redirect, url_for
=======
from flask import redirect, url_for, flash
>>>>>>> 233c75de
from flask_login import current_user


def require_admin(f) -> callable:
    """
    Flask route decorator to restrict access to admin users only.

    This decorator ensures that:
      - The user is authenticated.
      - The user has administrative privileges (`current_user.is_admin` is True).

    If either condition fails:
      - The user is flashed a warning or error message.
      - They are redirected to the login page (if unauthenticated), or to the home page (if not an admin).

    Usage:
        Apply to Flask route handlers to protect routes meant for admin users only.

    Example:
        ```python
        @app.route("/admin/dashboard")
        @require_admin
        def admin_dashboard():
            return render_template("admin/dashboard.html")
        ```

    Returns:
        Callable: The decorated view function with admin access control enforced.
    """

    @wraps(f)
    def decorated_function(*args, **kwargs):
        if not current_user.is_authenticated:
            flash("Login required", "yellow")
            return redirect(url_for("login_bp.login"))

        if not current_user.is_admin:
            flash("Admins only!", "red")
            return redirect(url_for("home_bp.samples_home"))

        return f(*args, **kwargs)

    return decorated_function


def require_permission(permission: str) -> callable:
    """
    Flask route decorator to enforce permission-based access control.

    This decorator ensures that the currently logged-in user:
      - Is authenticated.
      - Has the specified `permission` in their granted permissions.
      - Is not explicitly denied access via their permissions model (handled externally).

    If either condition fails:
      - The user is shown a flash message.
      - They are redirected to the login page (if unauthenticated), or to the home page (if unauthorized).

    Args:
        permission (str): The permission string required to access the route (e.g., "config:edit", "samples:view").

    Usage:
        Apply to Flask route handlers where granular access control is required based on permissions.

    Example:
        ```python
        @app.route("/assay-configs/<config_id>/edit")
        @require_permission("config:edit")
        def edit_assay_config(config_id):
            ...
        ```

    Returns:
        Callable: The decorated route function with permission enforcement.
    """

    def decorator(f):
        @wraps(f)
        def wrapped(*args, **kwargs):
            if not current_user.is_authenticated:
                flash("Login required.", "yellow")
                return redirect(url_for("login_bp.login"))

            if permission not in current_user.granted_permissions:
                flash(
                    "You don’t have permission to perform this action.", "red"
                )
                return redirect(url_for("home_bp.samples_home"))

            return f(*args, **kwargs)

        return wrapped

    return decorator


def require_any_permission(*permissions) -> callable:
    """
    Flask route decorator to enforce access control based on at least one required permission.

    This decorator ensures that the currently logged-in user:
      - Is authenticated.
      - Has at least one of the specified permissions in `current_user.granted_permissions`.

    If the user is not authenticated or lacks all of the listed permissions:
      - A flash message is shown.
      - The user is redirected to the login page (if unauthenticated) or the home page (if unauthorized).

    Args:
        *permissions (str): One or more permission strings (e.g., "samples:view", "config:edit").

    Usage:
        Apply to Flask route handlers where access should be granted if the user has **any** one of several permissions.

    Example:
        ```python
        @app.route("/reports/export")
        @require_any_permission("reports:export", "admin:override")
        def export_report():
            ...
        ```

    Returns:
        Callable: The decorated route function with multi-permission access control.
    """

    def decorator(f):
        @wraps(f)
        def wrapped(*args, **kwargs):
            if not current_user.is_authenticated:
                flash("Login required.", "yellow")
                return redirect(url_for("login_bp.login"))

            if not any(
                p in current_user.granted_permissions for p in permissions
            ):
                flash("You don’t have any of the required permissions.", "red")
                return redirect(url_for("home_bp.samples_home"))

            return f(*args, **kwargs)

        return wrapped

    return decorator


def require_all_permissions(*permissions) -> callable:
    """
    Flask route decorator to enforce strict permission-based access control.

    This decorator ensures that the currently logged-in user:
      - Is authenticated.
      - Possesses **all** of the specified permissions.

    If the user is not authenticated or is missing any required permissions:
      - A flash message is shown.
      - The user is redirected to the login page (if unauthenticated) or to the home page (if unauthorized).
      - Missing permissions are listed in the error message for transparency.

    Args:
        *permissions (str): One or more permission strings the user must have (e.g., "config:edit", "samples:delete").

    Usage:
        Apply to Flask route handlers that should only be accessible if all listed permissions are granted.

    Example:
        ```python
        @app.route("/admin/users/<user_id>/delete")
        @require_all_permissions("users:delete", "audit:write")
        def delete_user(user_id):
            ...
        ```

    Returns:
        Callable: The decorated route function with all-permission enforcement.
    """

    def decorator(f):
        @wraps(f)
        def wrapped(*args, **kwargs):
            if not current_user.is_authenticated:
                flash("Login required.", "yellow")
                return redirect(url_for("login_bp.login"))

            missing = [
                p
                for p in permissions
                if p not in current_user.granted_permissions
            ]
            if missing:
                flash(f"Missing permissions: {', '.join(missing)}", "red")
                return redirect(url_for("home_bp.samples_home"))

            return f(*args, **kwargs)

        return wrapped

    return decorator


def require_min_access_level(min_level: int) -> callable:
    """
    Flask route decorator to enforce role-based access using a minimum access level.

    This decorator ensures that the currently logged-in user:
      - Is authenticated.
      - Has an access level greater than or equal to the specified `min_level`.

    If the user is not authenticated or has insufficient access level:
      - A flash message is shown.
      - The user is redirected to the login page (if unauthenticated) or to the home page (if unauthorized).

    Args:
        min_level (int): The minimum numeric access level required to access the route.
                         Higher numbers represent higher privilege (e.g., viewer=1, user=9, admin=99999).

    Usage:
        Apply to Flask route handlers where access should be restricted to users at or above a certain role level.

    Example:
        ```python
        @app.route("/admin/settings")
        @require_min_access_level(99999)  # Admins only
        def settings():
            ...
        ```

    Returns:
        Callable: The decorated route function with enforced access level check.
    """

    def decorator(f):
        @wraps(f)
        def wrapped(*args, **kwargs):
            if not current_user.is_authenticated:
                flash("Login required.", "yellow")
                return redirect(url_for("login_bp.login"))

            if not current_user.has_min_access_level(min_level):
                flash("Insufficient role level to access this page.", "red")
                return redirect(url_for("home_bp.samples_home"))

            return f(*args, **kwargs)

        return wrapped

    return decorator


def require_role_or_permission(min_level=None, permission=None) -> callable:
    """
    Flask route decorator that grants access if the user satisfies either a minimum access level
    or holds a specific permission.

    This flexible access control mechanism is useful for routes that should be accessible to
    either high-privilege roles (e.g., admin, manager) or users with explicitly granted permissions.

    Conditions:
      - The user must be authenticated.
      - Access is granted if:
        - `min_level` is provided and `current_user` has an access level ≥ `min_level`, **OR**
        - `permission` is provided and `permission` is in `current_user.granted_permissions`.

    If the user is not authenticated or fails both checks:
      - A flash message is shown.
      - The user is redirected to the login page (if unauthenticated) or to the home page (if unauthorized).

    Args:
        min_level (int, optional): Minimum access level required (e.g., viewer=1, admin=99999).
        permission (str, optional): Specific permission string required (e.g., "samples:edit").

    Usage:
        Apply to Flask route handlers where access should be granted to either privileged roles or
        users with a specific permission.

    Example:
        ```python
        @app.route("/reports/approve")
        @require_role_or_permission(min_level=999, permission="reports:approve")
        def approve_reports():
            ...
        ```

    Returns:
        Callable: The decorated route function with combined role/permission-based access control.
    """

    def decorator(f):
        @wraps(f)
        def wrapped(*args, **kwargs):
            if not current_user.is_authenticated:
                flash("Login required.", "yellow")
                return redirect(url_for("login_bp.login"))

            role_ok = (
                min_level is not None
                and current_user.has_min_access_level(min_level)
            )
            permission_ok = (
                permission is not None
                and permission in current_user.granted_permissions
            )

            if role_ok or permission_ok:
                return f(*args, **kwargs)

            flash("You do not have access to this page.", "red")
            return redirect(url_for("home_bp.samples_home"))

        return wrapped

    return decorator


def require(permission=None, min_role=None, min_level=None) -> callable:
    """
    Decorator to annotate a function with access control requirements for external enforcement.

    Unlike typical decorators that perform the access check directly, this decorator **does not block execution**.
    Instead, it attaches metadata to the function for later inspection — e.g., by a global `before_request` hook
    or an access control layer.

    This is useful in systems where route-level access control is centralized and uses route attributes
    to determine if the current user has access.

    Args:
        permission (str, optional): A specific permission required to access the function
            (e.g., "view_samples").
        min_role (str, optional): The minimum role name required to access the function
            (e.g., "admin", "manager").
        min_level (int, optional): The minimum numeric access level required (e.g., 99999 for admin).

    Behavior:
        The specified values are stored as attributes on the decorated function:
            - `required_permission`
            - `required_role_name`
            - `required_access_level`

        These can then be read during runtime authorization.

    Usage:
        ```python
        @require(permission="view_samples", min_level=9)
        def view_samples():
            ...
        ```

    Returns:
        function: The original function with access control metadata attached.
    """

    def decorator(f):
        f.required_permission = permission
        f.required_access_level = min_level
        f.required_role_name = min_role
        return f

    return decorator<|MERGE_RESOLUTION|>--- conflicted
+++ resolved
@@ -18,13 +18,9 @@
 """
 
 from functools import wraps
-<<<<<<< HEAD
 
 from flask import current_app as app
 from flask import flash, redirect, url_for
-=======
-from flask import redirect, url_for, flash
->>>>>>> 233c75de
 from flask_login import current_user
 
 
